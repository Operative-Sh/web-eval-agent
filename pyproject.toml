[project]
name = "web-eval-agent"
version = "0.1.1"
description = "Operative AI - WebAgentEval Agent"
readme = "README.md"
requires-python = ">=3.11"
dependencies = [
    "browser-use==0.1.40",
    "google-genai>=1.7.0",
    "google-generativeai>=0.8.4",
    "langchain>=0.3.21",
    "langchain-anthropic>=0.3.3",
    "langchain-google-genai>=2.0.10",
    "mcp>=1.6.0",
    "python-dotenv>=1.1.0",
    "playwright>=1.41.0",
    "flask>=3.1.0",
    "flask-socketio>=5.5.1",
<<<<<<< HEAD
    "requests>=2.20.0",
=======
    "ruff>=0.11.9",
>>>>>>> 357424d3
]

[project.scripts]
webEvalAgent = "webEvalAgent.mcp_server:main"       

[build-system]
requires = ["setuptools"]
build-backend = "setuptools.build_meta"

[tool.setuptools.package-data]
webEvalAgent = ["templates/**", "src/agent_overlay.js", "src/**"]<|MERGE_RESOLUTION|>--- conflicted
+++ resolved
@@ -16,11 +16,8 @@
     "playwright>=1.41.0",
     "flask>=3.1.0",
     "flask-socketio>=5.5.1",
-<<<<<<< HEAD
     "requests>=2.20.0",
-=======
     "ruff>=0.11.9",
->>>>>>> 357424d3
 ]
 
 [project.scripts]
