version = 1
revision = 1
requires-python = ">=3.11"
resolution-markers = [
    "python_full_version >= '3.13'",
    "python_full_version >= '3.12.4' and python_full_version < '3.13'",
    "python_full_version < '3.12.4'",
]

[[package]]
name = "annotated-types"
version = "0.7.0"
source = { registry = "https://pypi.org/simple" }
sdist = { url = "https://files.pythonhosted.org/packages/ee/67/531ea369ba64dcff5ec9c3402f9f51bf748cec26dde048a2f973a4eea7f5/annotated_types-0.7.0.tar.gz", hash = "sha256:aff07c09a53a08bc8cfccb9c85b05f1aa9a2a6f23728d790723543408344ce89", size = 16081 }
wheels = [
    { url = "https://files.pythonhosted.org/packages/78/b6/6307fbef88d9b5ee7421e68d78a9f162e0da4900bc5f5793f6d3d0e34fb8/annotated_types-0.7.0-py3-none-any.whl", hash = "sha256:1f02e8b43a8fbbc3f3e0d4f0f4bfc8131bcb4eebe8849b8e5c773f3a1c582a53", size = 13643 },
]

[[package]]
name = "anthropic"
version = "0.49.0"
source = { registry = "https://pypi.org/simple" }
dependencies = [
    { name = "anyio" },
    { name = "distro" },
    { name = "httpx" },
    { name = "jiter" },
    { name = "pydantic" },
    { name = "sniffio" },
    { name = "typing-extensions" },
]
sdist = { url = "https://files.pythonhosted.org/packages/86/e3/a88c8494ce4d1a88252b9e053607e885f9b14d0a32273d47b727cbee4228/anthropic-0.49.0.tar.gz", hash = "sha256:c09e885b0f674b9119b4f296d8508907f6cff0009bc20d5cf6b35936c40b4398", size = 210016 }
wheels = [
    { url = "https://files.pythonhosted.org/packages/76/74/5d90ad14d55fbe3f9c474fdcb6e34b4bed99e3be8efac98734a5ddce88c1/anthropic-0.49.0-py3-none-any.whl", hash = "sha256:bbc17ad4e7094988d2fa86b87753ded8dce12498f4b85fe5810f208f454a8375", size = 243368 },
]

[[package]]
name = "anyio"
version = "4.9.0"
source = { registry = "https://pypi.org/simple" }
dependencies = [
    { name = "idna" },
    { name = "sniffio" },
    { name = "typing-extensions", marker = "python_full_version < '3.13'" },
]
sdist = { url = "https://files.pythonhosted.org/packages/95/7d/4c1bd541d4dffa1b52bd83fb8527089e097a106fc90b467a7313b105f840/anyio-4.9.0.tar.gz", hash = "sha256:673c0c244e15788651a4ff38710fea9675823028a6f08a5eda409e0c9840a028", size = 190949 }
wheels = [
    { url = "https://files.pythonhosted.org/packages/a1/ee/48ca1a7c89ffec8b6a0c5d02b89c305671d5ffd8d3c94acf8b8c408575bb/anyio-4.9.0-py3-none-any.whl", hash = "sha256:9f76d541cad6e36af7beb62e978876f3b41e3e04f2c1fbf0884604c0a9c4d93c", size = 100916 },
]

[[package]]
name = "backoff"
version = "2.2.1"
source = { registry = "https://pypi.org/simple" }
sdist = { url = "https://files.pythonhosted.org/packages/47/d7/5bbeb12c44d7c4f2fb5b56abce497eb5ed9f34d85701de869acedd602619/backoff-2.2.1.tar.gz", hash = "sha256:03f829f5bb1923180821643f8753b0502c3b682293992485b0eef2807afa5cba", size = 17001 }
wheels = [
    { url = "https://files.pythonhosted.org/packages/df/73/b6e24bd22e6720ca8ee9a85a0c4a2971af8497d8f3193fa05390cbd46e09/backoff-2.2.1-py3-none-any.whl", hash = "sha256:63579f9a0628e06278f7e47b7d7d5b6ce20dc65c5e96a6f3ca99a6adca0396e8", size = 15148 },
]

[[package]]
name = "beautifulsoup4"
version = "4.13.3"
source = { registry = "https://pypi.org/simple" }
dependencies = [
    { name = "soupsieve" },
    { name = "typing-extensions" },
]
sdist = { url = "https://files.pythonhosted.org/packages/f0/3c/adaf39ce1fb4afdd21b611e3d530b183bb7759c9b673d60db0e347fd4439/beautifulsoup4-4.13.3.tar.gz", hash = "sha256:1bd32405dacc920b42b83ba01644747ed77456a65760e285fbc47633ceddaf8b", size = 619516 }
wheels = [
    { url = "https://files.pythonhosted.org/packages/f9/49/6abb616eb3cbab6a7cca303dc02fdf3836de2e0b834bf966a7f5271a34d8/beautifulsoup4-4.13.3-py3-none-any.whl", hash = "sha256:99045d7d3f08f91f0d656bc9b7efbae189426cd913d830294a15eefa0ea4df16", size = 186015 },
]

[[package]]
name = "bidict"
version = "0.23.1"
source = { registry = "https://pypi.org/simple" }
sdist = { url = "https://files.pythonhosted.org/packages/9a/6e/026678aa5a830e07cd9498a05d3e7e650a4f56a42f267a53d22bcda1bdc9/bidict-0.23.1.tar.gz", hash = "sha256:03069d763bc387bbd20e7d49914e75fc4132a41937fa3405417e1a5a2d006d71", size = 29093 }
wheels = [
    { url = "https://files.pythonhosted.org/packages/99/37/e8730c3587a65eb5645d4aba2d27aae48e8003614d6aaf15dda67f702f1f/bidict-0.23.1-py3-none-any.whl", hash = "sha256:5dae8d4d79b552a71cbabc7deb25dfe8ce710b17ff41711e13010ead2abfc3e5", size = 32764 },
]

[[package]]
name = "blinker"
version = "1.9.0"
source = { registry = "https://pypi.org/simple" }
sdist = { url = "https://files.pythonhosted.org/packages/21/28/9b3f50ce0e048515135495f198351908d99540d69bfdc8c1d15b73dc55ce/blinker-1.9.0.tar.gz", hash = "sha256:b4ce2265a7abece45e7cc896e98dbebe6cead56bcf805a3d23136d145f5445bf", size = 22460 }
wheels = [
    { url = "https://files.pythonhosted.org/packages/10/cb/f2ad4230dc2eb1a74edf38f1a38b9b52277f75bef262d8908e60d957e13c/blinker-1.9.0-py3-none-any.whl", hash = "sha256:ba0efaa9080b619ff2f3459d1d500c57bddea4a6b424b60a91141db6fd2f08bc", size = 8458 },
]

[[package]]
name = "browser-use"
version = "0.1.40"
source = { registry = "https://pypi.org/simple" }
dependencies = [
    { name = "httpx" },
    { name = "langchain-anthropic" },
    { name = "langchain-core" },
    { name = "langchain-ollama" },
    { name = "langchain-openai" },
    { name = "markdownify" },
    { name = "playwright" },
    { name = "posthog" },
    { name = "pydantic" },
    { name = "python-dotenv" },
    { name = "requests" },
    { name = "setuptools" },
]
sdist = { url = "https://files.pythonhosted.org/packages/36/ff/3c2b0e0cc1deae97f8977526ae7ecbe9b1fe075638d91312504d98bed20e/browser_use-0.1.40.tar.gz", hash = "sha256:ddafcda30a9f9fe0f63612af5bf19a0ec03454d2774f54543eee70eef7ab369f", size = 1394511 }
wheels = [
    { url = "https://files.pythonhosted.org/packages/b8/29/2aedf2958334a86ed1f7ab111b18dfb69e94490314134f82c691e0060851/browser_use-0.1.40-py3-none-any.whl", hash = "sha256:8deb6846bec00819bf150808357406e7847204c383351147c1f3d261c1904fb9", size = 85510 },
]

[[package]]
name = "cachetools"
version = "5.5.2"
source = { registry = "https://pypi.org/simple" }
sdist = { url = "https://files.pythonhosted.org/packages/6c/81/3747dad6b14fa2cf53fcf10548cf5aea6913e96fab41a3c198676f8948a5/cachetools-5.5.2.tar.gz", hash = "sha256:1a661caa9175d26759571b2e19580f9d6393969e5dfca11fdb1f947a23e640d4", size = 28380 }
wheels = [
    { url = "https://files.pythonhosted.org/packages/72/76/20fa66124dbe6be5cafeb312ece67de6b61dd91a0247d1ea13db4ebb33c2/cachetools-5.5.2-py3-none-any.whl", hash = "sha256:d26a22bcc62eb95c3beabd9f1ee5e820d3d2704fe2967cbe350e20c8ffcd3f0a", size = 10080 },
]

[[package]]
name = "certifi"
version = "2025.1.31"
source = { registry = "https://pypi.org/simple" }
sdist = { url = "https://files.pythonhosted.org/packages/1c/ab/c9f1e32b7b1bf505bf26f0ef697775960db7932abeb7b516de930ba2705f/certifi-2025.1.31.tar.gz", hash = "sha256:3d5da6925056f6f18f119200434a4780a94263f10d1c21d032a6f6b2baa20651", size = 167577 }
wheels = [
    { url = "https://files.pythonhosted.org/packages/38/fc/bce832fd4fd99766c04d1ee0eead6b0ec6486fb100ae5e74c1d91292b982/certifi-2025.1.31-py3-none-any.whl", hash = "sha256:ca78db4565a652026a4db2bcdf68f2fb589ea80d0be70e03929ed730746b84fe", size = 166393 },
]

[[package]]
name = "cffi"
version = "1.17.1"
source = { registry = "https://pypi.org/simple" }
dependencies = [
    { name = "pycparser" },
]
sdist = { url = "https://files.pythonhosted.org/packages/fc/97/c783634659c2920c3fc70419e3af40972dbaf758daa229a7d6ea6135c90d/cffi-1.17.1.tar.gz", hash = "sha256:1c39c6016c32bc48dd54561950ebd6836e1670f2ae46128f67cf49e789c52824", size = 516621 }
wheels = [
    { url = "https://files.pythonhosted.org/packages/6b/f4/927e3a8899e52a27fa57a48607ff7dc91a9ebe97399b357b85a0c7892e00/cffi-1.17.1-cp311-cp311-macosx_10_9_x86_64.whl", hash = "sha256:a45e3c6913c5b87b3ff120dcdc03f6131fa0065027d0ed7ee6190736a74cd401", size = 182264 },
    { url = "https://files.pythonhosted.org/packages/6c/f5/6c3a8efe5f503175aaddcbea6ad0d2c96dad6f5abb205750d1b3df44ef29/cffi-1.17.1-cp311-cp311-macosx_11_0_arm64.whl", hash = "sha256:30c5e0cb5ae493c04c8b42916e52ca38079f1b235c2f8ae5f4527b963c401caf", size = 178651 },
    { url = "https://files.pythonhosted.org/packages/94/dd/a3f0118e688d1b1a57553da23b16bdade96d2f9bcda4d32e7d2838047ff7/cffi-1.17.1-cp311-cp311-manylinux_2_12_i686.manylinux2010_i686.manylinux_2_17_i686.manylinux2014_i686.whl", hash = "sha256:f75c7ab1f9e4aca5414ed4d8e5c0e303a34f4421f8a0d47a4d019ceff0ab6af4", size = 445259 },
    { url = "https://files.pythonhosted.org/packages/2e/ea/70ce63780f096e16ce8588efe039d3c4f91deb1dc01e9c73a287939c79a6/cffi-1.17.1-cp311-cp311-manylinux_2_17_aarch64.manylinux2014_aarch64.whl", hash = "sha256:a1ed2dd2972641495a3ec98445e09766f077aee98a1c896dcb4ad0d303628e41", size = 469200 },
    { url = "https://files.pythonhosted.org/packages/1c/a0/a4fa9f4f781bda074c3ddd57a572b060fa0df7655d2a4247bbe277200146/cffi-1.17.1-cp311-cp311-manylinux_2_17_ppc64le.manylinux2014_ppc64le.whl", hash = "sha256:46bf43160c1a35f7ec506d254e5c890f3c03648a4dbac12d624e4490a7046cd1", size = 477235 },
    { url = "https://files.pythonhosted.org/packages/62/12/ce8710b5b8affbcdd5c6e367217c242524ad17a02fe5beec3ee339f69f85/cffi-1.17.1-cp311-cp311-manylinux_2_17_s390x.manylinux2014_s390x.whl", hash = "sha256:a24ed04c8ffd54b0729c07cee15a81d964e6fee0e3d4d342a27b020d22959dc6", size = 459721 },
    { url = "https://files.pythonhosted.org/packages/ff/6b/d45873c5e0242196f042d555526f92aa9e0c32355a1be1ff8c27f077fd37/cffi-1.17.1-cp311-cp311-manylinux_2_17_x86_64.manylinux2014_x86_64.whl", hash = "sha256:610faea79c43e44c71e1ec53a554553fa22321b65fae24889706c0a84d4ad86d", size = 467242 },
    { url = "https://files.pythonhosted.org/packages/1a/52/d9a0e523a572fbccf2955f5abe883cfa8bcc570d7faeee06336fbd50c9fc/cffi-1.17.1-cp311-cp311-musllinux_1_1_aarch64.whl", hash = "sha256:a9b15d491f3ad5d692e11f6b71f7857e7835eb677955c00cc0aefcd0669adaf6", size = 477999 },
    { url = "https://files.pythonhosted.org/packages/44/74/f2a2460684a1a2d00ca799ad880d54652841a780c4c97b87754f660c7603/cffi-1.17.1-cp311-cp311-musllinux_1_1_i686.whl", hash = "sha256:de2ea4b5833625383e464549fec1bc395c1bdeeb5f25c4a3a82b5a8c756ec22f", size = 454242 },
    { url = "https://files.pythonhosted.org/packages/f8/4a/34599cac7dfcd888ff54e801afe06a19c17787dfd94495ab0c8d35fe99fb/cffi-1.17.1-cp311-cp311-musllinux_1_1_x86_64.whl", hash = "sha256:fc48c783f9c87e60831201f2cce7f3b2e4846bf4d8728eabe54d60700b318a0b", size = 478604 },
    { url = "https://files.pythonhosted.org/packages/34/33/e1b8a1ba29025adbdcda5fb3a36f94c03d771c1b7b12f726ff7fef2ebe36/cffi-1.17.1-cp311-cp311-win32.whl", hash = "sha256:85a950a4ac9c359340d5963966e3e0a94a676bd6245a4b55bc43949eee26a655", size = 171727 },
    { url = "https://files.pythonhosted.org/packages/3d/97/50228be003bb2802627d28ec0627837ac0bf35c90cf769812056f235b2d1/cffi-1.17.1-cp311-cp311-win_amd64.whl", hash = "sha256:caaf0640ef5f5517f49bc275eca1406b0ffa6aa184892812030f04c2abf589a0", size = 181400 },
    { url = "https://files.pythonhosted.org/packages/5a/84/e94227139ee5fb4d600a7a4927f322e1d4aea6fdc50bd3fca8493caba23f/cffi-1.17.1-cp312-cp312-macosx_10_9_x86_64.whl", hash = "sha256:805b4371bf7197c329fcb3ead37e710d1bca9da5d583f5073b799d5c5bd1eee4", size = 183178 },
    { url = "https://files.pythonhosted.org/packages/da/ee/fb72c2b48656111c4ef27f0f91da355e130a923473bf5ee75c5643d00cca/cffi-1.17.1-cp312-cp312-macosx_11_0_arm64.whl", hash = "sha256:733e99bc2df47476e3848417c5a4540522f234dfd4ef3ab7fafdf555b082ec0c", size = 178840 },
    { url = "https://files.pythonhosted.org/packages/cc/b6/db007700f67d151abadf508cbfd6a1884f57eab90b1bb985c4c8c02b0f28/cffi-1.17.1-cp312-cp312-manylinux_2_12_i686.manylinux2010_i686.manylinux_2_17_i686.manylinux2014_i686.whl", hash = "sha256:1257bdabf294dceb59f5e70c64a3e2f462c30c7ad68092d01bbbfb1c16b1ba36", size = 454803 },
    { url = "https://files.pythonhosted.org/packages/1a/df/f8d151540d8c200eb1c6fba8cd0dfd40904f1b0682ea705c36e6c2e97ab3/cffi-1.17.1-cp312-cp312-manylinux_2_17_aarch64.manylinux2014_aarch64.whl", hash = "sha256:da95af8214998d77a98cc14e3a3bd00aa191526343078b530ceb0bd710fb48a5", size = 478850 },
    { url = "https://files.pythonhosted.org/packages/28/c0/b31116332a547fd2677ae5b78a2ef662dfc8023d67f41b2a83f7c2aa78b1/cffi-1.17.1-cp312-cp312-manylinux_2_17_ppc64le.manylinux2014_ppc64le.whl", hash = "sha256:d63afe322132c194cf832bfec0dc69a99fb9bb6bbd550f161a49e9e855cc78ff", size = 485729 },
    { url = "https://files.pythonhosted.org/packages/91/2b/9a1ddfa5c7f13cab007a2c9cc295b70fbbda7cb10a286aa6810338e60ea1/cffi-1.17.1-cp312-cp312-manylinux_2_17_s390x.manylinux2014_s390x.whl", hash = "sha256:f79fc4fc25f1c8698ff97788206bb3c2598949bfe0fef03d299eb1b5356ada99", size = 471256 },
    { url = "https://files.pythonhosted.org/packages/b2/d5/da47df7004cb17e4955df6a43d14b3b4ae77737dff8bf7f8f333196717bf/cffi-1.17.1-cp312-cp312-manylinux_2_17_x86_64.manylinux2014_x86_64.whl", hash = "sha256:b62ce867176a75d03a665bad002af8e6d54644fad99a3c70905c543130e39d93", size = 479424 },
    { url = "https://files.pythonhosted.org/packages/0b/ac/2a28bcf513e93a219c8a4e8e125534f4f6db03e3179ba1c45e949b76212c/cffi-1.17.1-cp312-cp312-musllinux_1_1_aarch64.whl", hash = "sha256:386c8bf53c502fff58903061338ce4f4950cbdcb23e2902d86c0f722b786bbe3", size = 484568 },
    { url = "https://files.pythonhosted.org/packages/d4/38/ca8a4f639065f14ae0f1d9751e70447a261f1a30fa7547a828ae08142465/cffi-1.17.1-cp312-cp312-musllinux_1_1_x86_64.whl", hash = "sha256:4ceb10419a9adf4460ea14cfd6bc43d08701f0835e979bf821052f1805850fe8", size = 488736 },
    { url = "https://files.pythonhosted.org/packages/86/c5/28b2d6f799ec0bdecf44dced2ec5ed43e0eb63097b0f58c293583b406582/cffi-1.17.1-cp312-cp312-win32.whl", hash = "sha256:a08d7e755f8ed21095a310a693525137cfe756ce62d066e53f502a83dc550f65", size = 172448 },
    { url = "https://files.pythonhosted.org/packages/50/b9/db34c4755a7bd1cb2d1603ac3863f22bcecbd1ba29e5ee841a4bc510b294/cffi-1.17.1-cp312-cp312-win_amd64.whl", hash = "sha256:51392eae71afec0d0c8fb1a53b204dbb3bcabcb3c9b807eedf3e1e6ccf2de903", size = 181976 },
    { url = "https://files.pythonhosted.org/packages/8d/f8/dd6c246b148639254dad4d6803eb6a54e8c85c6e11ec9df2cffa87571dbe/cffi-1.17.1-cp313-cp313-macosx_10_13_x86_64.whl", hash = "sha256:f3a2b4222ce6b60e2e8b337bb9596923045681d71e5a082783484d845390938e", size = 182989 },
    { url = "https://files.pythonhosted.org/packages/8b/f1/672d303ddf17c24fc83afd712316fda78dc6fce1cd53011b839483e1ecc8/cffi-1.17.1-cp313-cp313-macosx_11_0_arm64.whl", hash = "sha256:0984a4925a435b1da406122d4d7968dd861c1385afe3b45ba82b750f229811e2", size = 178802 },
    { url = "https://files.pythonhosted.org/packages/0e/2d/eab2e858a91fdff70533cab61dcff4a1f55ec60425832ddfdc9cd36bc8af/cffi-1.17.1-cp313-cp313-manylinux_2_12_i686.manylinux2010_i686.manylinux_2_17_i686.manylinux2014_i686.whl", hash = "sha256:d01b12eeeb4427d3110de311e1774046ad344f5b1a7403101878976ecd7a10f3", size = 454792 },
    { url = "https://files.pythonhosted.org/packages/75/b2/fbaec7c4455c604e29388d55599b99ebcc250a60050610fadde58932b7ee/cffi-1.17.1-cp313-cp313-manylinux_2_17_aarch64.manylinux2014_aarch64.whl", hash = "sha256:706510fe141c86a69c8ddc029c7910003a17353970cff3b904ff0686a5927683", size = 478893 },
    { url = "https://files.pythonhosted.org/packages/4f/b7/6e4a2162178bf1935c336d4da8a9352cccab4d3a5d7914065490f08c0690/cffi-1.17.1-cp313-cp313-manylinux_2_17_ppc64le.manylinux2014_ppc64le.whl", hash = "sha256:de55b766c7aa2e2a3092c51e0483d700341182f08e67c63630d5b6f200bb28e5", size = 485810 },
    { url = "https://files.pythonhosted.org/packages/c7/8a/1d0e4a9c26e54746dc08c2c6c037889124d4f59dffd853a659fa545f1b40/cffi-1.17.1-cp313-cp313-manylinux_2_17_s390x.manylinux2014_s390x.whl", hash = "sha256:c59d6e989d07460165cc5ad3c61f9fd8f1b4796eacbd81cee78957842b834af4", size = 471200 },
    { url = "https://files.pythonhosted.org/packages/26/9f/1aab65a6c0db35f43c4d1b4f580e8df53914310afc10ae0397d29d697af4/cffi-1.17.1-cp313-cp313-manylinux_2_17_x86_64.manylinux2014_x86_64.whl", hash = "sha256:dd398dbc6773384a17fe0d3e7eeb8d1a21c2200473ee6806bb5e6a8e62bb73dd", size = 479447 },
    { url = "https://files.pythonhosted.org/packages/5f/e4/fb8b3dd8dc0e98edf1135ff067ae070bb32ef9d509d6cb0f538cd6f7483f/cffi-1.17.1-cp313-cp313-musllinux_1_1_aarch64.whl", hash = "sha256:3edc8d958eb099c634dace3c7e16560ae474aa3803a5df240542b305d14e14ed", size = 484358 },
    { url = "https://files.pythonhosted.org/packages/f1/47/d7145bf2dc04684935d57d67dff9d6d795b2ba2796806bb109864be3a151/cffi-1.17.1-cp313-cp313-musllinux_1_1_x86_64.whl", hash = "sha256:72e72408cad3d5419375fc87d289076ee319835bdfa2caad331e377589aebba9", size = 488469 },
    { url = "https://files.pythonhosted.org/packages/bf/ee/f94057fa6426481d663b88637a9a10e859e492c73d0384514a17d78ee205/cffi-1.17.1-cp313-cp313-win32.whl", hash = "sha256:e03eab0a8677fa80d646b5ddece1cbeaf556c313dcfac435ba11f107ba117b5d", size = 172475 },
    { url = "https://files.pythonhosted.org/packages/7c/fc/6a8cb64e5f0324877d503c854da15d76c1e50eb722e320b15345c4d0c6de/cffi-1.17.1-cp313-cp313-win_amd64.whl", hash = "sha256:f6a16c31041f09ead72d69f583767292f750d24913dadacf5756b966aacb3f1a", size = 182009 },
]

[[package]]
name = "charset-normalizer"
version = "3.4.1"
source = { registry = "https://pypi.org/simple" }
sdist = { url = "https://files.pythonhosted.org/packages/16/b0/572805e227f01586461c80e0fd25d65a2115599cc9dad142fee4b747c357/charset_normalizer-3.4.1.tar.gz", hash = "sha256:44251f18cd68a75b56585dd00dae26183e102cd5e0f9f1466e6df5da2ed64ea3", size = 123188 }
wheels = [
    { url = "https://files.pythonhosted.org/packages/72/80/41ef5d5a7935d2d3a773e3eaebf0a9350542f2cab4eac59a7a4741fbbbbe/charset_normalizer-3.4.1-cp311-cp311-macosx_10_9_universal2.whl", hash = "sha256:8bfa33f4f2672964266e940dd22a195989ba31669bd84629f05fab3ef4e2d125", size = 194995 },
    { url = "https://files.pythonhosted.org/packages/7a/28/0b9fefa7b8b080ec492110af6d88aa3dea91c464b17d53474b6e9ba5d2c5/charset_normalizer-3.4.1-cp311-cp311-manylinux_2_17_aarch64.manylinux2014_aarch64.whl", hash = "sha256:28bf57629c75e810b6ae989f03c0828d64d6b26a5e205535585f96093e405ed1", size = 139471 },
    { url = "https://files.pythonhosted.org/packages/71/64/d24ab1a997efb06402e3fc07317e94da358e2585165930d9d59ad45fcae2/charset_normalizer-3.4.1-cp311-cp311-manylinux_2_17_ppc64le.manylinux2014_ppc64le.whl", hash = "sha256:f08ff5e948271dc7e18a35641d2f11a4cd8dfd5634f55228b691e62b37125eb3", size = 149831 },
    { url = "https://files.pythonhosted.org/packages/37/ed/be39e5258e198655240db5e19e0b11379163ad7070962d6b0c87ed2c4d39/charset_normalizer-3.4.1-cp311-cp311-manylinux_2_17_s390x.manylinux2014_s390x.whl", hash = "sha256:234ac59ea147c59ee4da87a0c0f098e9c8d169f4dc2a159ef720f1a61bbe27cd", size = 142335 },
    { url = "https://files.pythonhosted.org/packages/88/83/489e9504711fa05d8dde1574996408026bdbdbd938f23be67deebb5eca92/charset_normalizer-3.4.1-cp311-cp311-manylinux_2_17_x86_64.manylinux2014_x86_64.whl", hash = "sha256:fd4ec41f914fa74ad1b8304bbc634b3de73d2a0889bd32076342a573e0779e00", size = 143862 },
    { url = "https://files.pythonhosted.org/packages/c6/c7/32da20821cf387b759ad24627a9aca289d2822de929b8a41b6241767b461/charset_normalizer-3.4.1-cp311-cp311-manylinux_2_5_i686.manylinux1_i686.manylinux_2_17_i686.manylinux2014_i686.whl", hash = "sha256:eea6ee1db730b3483adf394ea72f808b6e18cf3cb6454b4d86e04fa8c4327a12", size = 145673 },
    { url = "https://files.pythonhosted.org/packages/68/85/f4288e96039abdd5aeb5c546fa20a37b50da71b5cf01e75e87f16cd43304/charset_normalizer-3.4.1-cp311-cp311-musllinux_1_2_aarch64.whl", hash = "sha256:c96836c97b1238e9c9e3fe90844c947d5afbf4f4c92762679acfe19927d81d77", size = 140211 },
    { url = "https://files.pythonhosted.org/packages/28/a3/a42e70d03cbdabc18997baf4f0227c73591a08041c149e710045c281f97b/charset_normalizer-3.4.1-cp311-cp311-musllinux_1_2_i686.whl", hash = "sha256:4d86f7aff21ee58f26dcf5ae81a9addbd914115cdebcbb2217e4f0ed8982e146", size = 148039 },
    { url = "https://files.pythonhosted.org/packages/85/e4/65699e8ab3014ecbe6f5c71d1a55d810fb716bbfd74f6283d5c2aa87febf/charset_normalizer-3.4.1-cp311-cp311-musllinux_1_2_ppc64le.whl", hash = "sha256:09b5e6733cbd160dcc09589227187e242a30a49ca5cefa5a7edd3f9d19ed53fd", size = 151939 },
    { url = "https://files.pythonhosted.org/packages/b1/82/8e9fe624cc5374193de6860aba3ea8070f584c8565ee77c168ec13274bd2/charset_normalizer-3.4.1-cp311-cp311-musllinux_1_2_s390x.whl", hash = "sha256:5777ee0881f9499ed0f71cc82cf873d9a0ca8af166dfa0af8ec4e675b7df48e6", size = 149075 },
    { url = "https://files.pythonhosted.org/packages/3d/7b/82865ba54c765560c8433f65e8acb9217cb839a9e32b42af4aa8e945870f/charset_normalizer-3.4.1-cp311-cp311-musllinux_1_2_x86_64.whl", hash = "sha256:237bdbe6159cff53b4f24f397d43c6336c6b0b42affbe857970cefbb620911c8", size = 144340 },
    { url = "https://files.pythonhosted.org/packages/b5/b6/9674a4b7d4d99a0d2df9b215da766ee682718f88055751e1e5e753c82db0/charset_normalizer-3.4.1-cp311-cp311-win32.whl", hash = "sha256:8417cb1f36cc0bc7eaba8ccb0e04d55f0ee52df06df3ad55259b9a323555fc8b", size = 95205 },
    { url = "https://files.pythonhosted.org/packages/1e/ab/45b180e175de4402dcf7547e4fb617283bae54ce35c27930a6f35b6bef15/charset_normalizer-3.4.1-cp311-cp311-win_amd64.whl", hash = "sha256:d7f50a1f8c450f3925cb367d011448c39239bb3eb4117c36a6d354794de4ce76", size = 102441 },
    { url = "https://files.pythonhosted.org/packages/0a/9a/dd1e1cdceb841925b7798369a09279bd1cf183cef0f9ddf15a3a6502ee45/charset_normalizer-3.4.1-cp312-cp312-macosx_10_13_universal2.whl", hash = "sha256:73d94b58ec7fecbc7366247d3b0b10a21681004153238750bb67bd9012414545", size = 196105 },
    { url = "https://files.pythonhosted.org/packages/d3/8c/90bfabf8c4809ecb648f39794cf2a84ff2e7d2a6cf159fe68d9a26160467/charset_normalizer-3.4.1-cp312-cp312-manylinux_2_17_aarch64.manylinux2014_aarch64.whl", hash = "sha256:dad3e487649f498dd991eeb901125411559b22e8d7ab25d3aeb1af367df5efd7", size = 140404 },
    { url = "https://files.pythonhosted.org/packages/ad/8f/e410d57c721945ea3b4f1a04b74f70ce8fa800d393d72899f0a40526401f/charset_normalizer-3.4.1-cp312-cp312-manylinux_2_17_ppc64le.manylinux2014_ppc64le.whl", hash = "sha256:c30197aa96e8eed02200a83fba2657b4c3acd0f0aa4bdc9f6c1af8e8962e0757", size = 150423 },
    { url = "https://files.pythonhosted.org/packages/f0/b8/e6825e25deb691ff98cf5c9072ee0605dc2acfca98af70c2d1b1bc75190d/charset_normalizer-3.4.1-cp312-cp312-manylinux_2_17_s390x.manylinux2014_s390x.whl", hash = "sha256:2369eea1ee4a7610a860d88f268eb39b95cb588acd7235e02fd5a5601773d4fa", size = 143184 },
    { url = "https://files.pythonhosted.org/packages/3e/a2/513f6cbe752421f16d969e32f3583762bfd583848b763913ddab8d9bfd4f/charset_normalizer-3.4.1-cp312-cp312-manylinux_2_17_x86_64.manylinux2014_x86_64.whl", hash = "sha256:bc2722592d8998c870fa4e290c2eec2c1569b87fe58618e67d38b4665dfa680d", size = 145268 },
    { url = "https://files.pythonhosted.org/packages/74/94/8a5277664f27c3c438546f3eb53b33f5b19568eb7424736bdc440a88a31f/charset_normalizer-3.4.1-cp312-cp312-manylinux_2_5_i686.manylinux1_i686.manylinux_2_17_i686.manylinux2014_i686.whl", hash = "sha256:ffc9202a29ab3920fa812879e95a9e78b2465fd10be7fcbd042899695d75e616", size = 147601 },
    { url = "https://files.pythonhosted.org/packages/7c/5f/6d352c51ee763623a98e31194823518e09bfa48be2a7e8383cf691bbb3d0/charset_normalizer-3.4.1-cp312-cp312-musllinux_1_2_aarch64.whl", hash = "sha256:804a4d582ba6e5b747c625bf1255e6b1507465494a40a2130978bda7b932c90b", size = 141098 },
    { url = "https://files.pythonhosted.org/packages/78/d4/f5704cb629ba5ab16d1d3d741396aec6dc3ca2b67757c45b0599bb010478/charset_normalizer-3.4.1-cp312-cp312-musllinux_1_2_i686.whl", hash = "sha256:0f55e69f030f7163dffe9fd0752b32f070566451afe180f99dbeeb81f511ad8d", size = 149520 },
    { url = "https://files.pythonhosted.org/packages/c5/96/64120b1d02b81785f222b976c0fb79a35875457fa9bb40827678e54d1bc8/charset_normalizer-3.4.1-cp312-cp312-musllinux_1_2_ppc64le.whl", hash = "sha256:c4c3e6da02df6fa1410a7680bd3f63d4f710232d3139089536310d027950696a", size = 152852 },
    { url = "https://files.pythonhosted.org/packages/84/c9/98e3732278a99f47d487fd3468bc60b882920cef29d1fa6ca460a1fdf4e6/charset_normalizer-3.4.1-cp312-cp312-musllinux_1_2_s390x.whl", hash = "sha256:5df196eb874dae23dcfb968c83d4f8fdccb333330fe1fc278ac5ceeb101003a9", size = 150488 },
    { url = "https://files.pythonhosted.org/packages/13/0e/9c8d4cb99c98c1007cc11eda969ebfe837bbbd0acdb4736d228ccaabcd22/charset_normalizer-3.4.1-cp312-cp312-musllinux_1_2_x86_64.whl", hash = "sha256:e358e64305fe12299a08e08978f51fc21fac060dcfcddd95453eabe5b93ed0e1", size = 146192 },
    { url = "https://files.pythonhosted.org/packages/b2/21/2b6b5b860781a0b49427309cb8670785aa543fb2178de875b87b9cc97746/charset_normalizer-3.4.1-cp312-cp312-win32.whl", hash = "sha256:9b23ca7ef998bc739bf6ffc077c2116917eabcc901f88da1b9856b210ef63f35", size = 95550 },
    { url = "https://files.pythonhosted.org/packages/21/5b/1b390b03b1d16c7e382b561c5329f83cc06623916aab983e8ab9239c7d5c/charset_normalizer-3.4.1-cp312-cp312-win_amd64.whl", hash = "sha256:6ff8a4a60c227ad87030d76e99cd1698345d4491638dfa6673027c48b3cd395f", size = 102785 },
    { url = "https://files.pythonhosted.org/packages/38/94/ce8e6f63d18049672c76d07d119304e1e2d7c6098f0841b51c666e9f44a0/charset_normalizer-3.4.1-cp313-cp313-macosx_10_13_universal2.whl", hash = "sha256:aabfa34badd18f1da5ec1bc2715cadc8dca465868a4e73a0173466b688f29dda", size = 195698 },
    { url = "https://files.pythonhosted.org/packages/24/2e/dfdd9770664aae179a96561cc6952ff08f9a8cd09a908f259a9dfa063568/charset_normalizer-3.4.1-cp313-cp313-manylinux_2_17_aarch64.manylinux2014_aarch64.whl", hash = "sha256:22e14b5d70560b8dd51ec22863f370d1e595ac3d024cb8ad7d308b4cd95f8313", size = 140162 },
    { url = "https://files.pythonhosted.org/packages/24/4e/f646b9093cff8fc86f2d60af2de4dc17c759de9d554f130b140ea4738ca6/charset_normalizer-3.4.1-cp313-cp313-manylinux_2_17_ppc64le.manylinux2014_ppc64le.whl", hash = "sha256:8436c508b408b82d87dc5f62496973a1805cd46727c34440b0d29d8a2f50a6c9", size = 150263 },
    { url = "https://files.pythonhosted.org/packages/5e/67/2937f8d548c3ef6e2f9aab0f6e21001056f692d43282b165e7c56023e6dd/charset_normalizer-3.4.1-cp313-cp313-manylinux_2_17_s390x.manylinux2014_s390x.whl", hash = "sha256:2d074908e1aecee37a7635990b2c6d504cd4766c7bc9fc86d63f9c09af3fa11b", size = 142966 },
    { url = "https://files.pythonhosted.org/packages/52/ed/b7f4f07de100bdb95c1756d3a4d17b90c1a3c53715c1a476f8738058e0fa/charset_normalizer-3.4.1-cp313-cp313-manylinux_2_17_x86_64.manylinux2014_x86_64.whl", hash = "sha256:955f8851919303c92343d2f66165294848d57e9bba6cf6e3625485a70a038d11", size = 144992 },
    { url = "https://files.pythonhosted.org/packages/96/2c/d49710a6dbcd3776265f4c923bb73ebe83933dfbaa841c5da850fe0fd20b/charset_normalizer-3.4.1-cp313-cp313-manylinux_2_5_i686.manylinux1_i686.manylinux_2_17_i686.manylinux2014_i686.whl", hash = "sha256:44ecbf16649486d4aebafeaa7ec4c9fed8b88101f4dd612dcaf65d5e815f837f", size = 147162 },
    { url = "https://files.pythonhosted.org/packages/b4/41/35ff1f9a6bd380303dea55e44c4933b4cc3c4850988927d4082ada230273/charset_normalizer-3.4.1-cp313-cp313-musllinux_1_2_aarch64.whl", hash = "sha256:0924e81d3d5e70f8126529951dac65c1010cdf117bb75eb02dd12339b57749dd", size = 140972 },
    { url = "https://files.pythonhosted.org/packages/fb/43/c6a0b685fe6910d08ba971f62cd9c3e862a85770395ba5d9cad4fede33ab/charset_normalizer-3.4.1-cp313-cp313-musllinux_1_2_i686.whl", hash = "sha256:2967f74ad52c3b98de4c3b32e1a44e32975e008a9cd2a8cc8966d6a5218c5cb2", size = 149095 },
    { url = "https://files.pythonhosted.org/packages/4c/ff/a9a504662452e2d2878512115638966e75633519ec11f25fca3d2049a94a/charset_normalizer-3.4.1-cp313-cp313-musllinux_1_2_ppc64le.whl", hash = "sha256:c75cb2a3e389853835e84a2d8fb2b81a10645b503eca9bcb98df6b5a43eb8886", size = 152668 },
    { url = "https://files.pythonhosted.org/packages/6c/71/189996b6d9a4b932564701628af5cee6716733e9165af1d5e1b285c530ed/charset_normalizer-3.4.1-cp313-cp313-musllinux_1_2_s390x.whl", hash = "sha256:09b26ae6b1abf0d27570633b2b078a2a20419c99d66fb2823173d73f188ce601", size = 150073 },
    { url = "https://files.pythonhosted.org/packages/e4/93/946a86ce20790e11312c87c75ba68d5f6ad2208cfb52b2d6a2c32840d922/charset_normalizer-3.4.1-cp313-cp313-musllinux_1_2_x86_64.whl", hash = "sha256:fa88b843d6e211393a37219e6a1c1df99d35e8fd90446f1118f4216e307e48cd", size = 145732 },
    { url = "https://files.pythonhosted.org/packages/cd/e5/131d2fb1b0dddafc37be4f3a2fa79aa4c037368be9423061dccadfd90091/charset_normalizer-3.4.1-cp313-cp313-win32.whl", hash = "sha256:eb8178fe3dba6450a3e024e95ac49ed3400e506fd4e9e5c32d30adda88cbd407", size = 95391 },
    { url = "https://files.pythonhosted.org/packages/27/f2/4f9a69cc7712b9b5ad8fdb87039fd89abba997ad5cbe690d1835d40405b0/charset_normalizer-3.4.1-cp313-cp313-win_amd64.whl", hash = "sha256:b1ac5992a838106edb89654e0aebfc24f5848ae2547d22c2c3f66454daa11971", size = 102702 },
    { url = "https://files.pythonhosted.org/packages/0e/f6/65ecc6878a89bb1c23a086ea335ad4bf21a588990c3f535a227b9eea9108/charset_normalizer-3.4.1-py3-none-any.whl", hash = "sha256:d98b1668f06378c6dbefec3b92299716b931cd4e6061f3c875a71ced1780ab85", size = 49767 },
]

[[package]]
name = "click"
version = "8.1.8"
source = { registry = "https://pypi.org/simple" }
dependencies = [
    { name = "colorama", marker = "sys_platform == 'win32'" },
]
sdist = { url = "https://files.pythonhosted.org/packages/b9/2e/0090cbf739cee7d23781ad4b89a9894a41538e4fcf4c31dcdd705b78eb8b/click-8.1.8.tar.gz", hash = "sha256:ed53c9d8990d83c2a27deae68e4ee337473f6330c040a31d4225c9574d16096a", size = 226593 }
wheels = [
    { url = "https://files.pythonhosted.org/packages/7e/d4/7ebdbd03970677812aac39c869717059dbb71a4cfc033ca6e5221787892c/click-8.1.8-py3-none-any.whl", hash = "sha256:63c132bbbed01578a06712a2d1f497bb62d9c1c0d329b7903a866228027263b2", size = 98188 },
]

[[package]]
name = "colorama"
version = "0.4.6"
source = { registry = "https://pypi.org/simple" }
sdist = { url = "https://files.pythonhosted.org/packages/d8/53/6f443c9a4a8358a93a6792e2acffb9d9d5cb0a5cfd8802644b7b1c9a02e4/colorama-0.4.6.tar.gz", hash = "sha256:08695f5cb7ed6e0531a20572697297273c47b8cae5a63ffc6d6ed5c201be6e44", size = 27697 }
wheels = [
    { url = "https://files.pythonhosted.org/packages/d1/d6/3965ed04c63042e047cb6a3e6ed1a63a35087b6a609aa3a15ed8ac56c221/colorama-0.4.6-py2.py3-none-any.whl", hash = "sha256:4f1d9991f5acc0ca119f9d443620b77f9d6b33703e51011c16baf57afb285fc6", size = 25335 },
]

[[package]]
name = "defusedxml"
version = "0.7.1"
source = { registry = "https://pypi.org/simple" }
sdist = { url = "https://files.pythonhosted.org/packages/0f/d5/c66da9b79e5bdb124974bfe172b4daf3c984ebd9c2a06e2b8a4dc7331c72/defusedxml-0.7.1.tar.gz", hash = "sha256:1bb3032db185915b62d7c6209c5a8792be6a32ab2fedacc84e01b52c51aa3e69", size = 75520 }
wheels = [
    { url = "https://files.pythonhosted.org/packages/07/6c/aa3f2f849e01cb6a001cd8554a88d4c77c5c1a31c95bdf1cf9301e6d9ef4/defusedxml-0.7.1-py2.py3-none-any.whl", hash = "sha256:a352e7e428770286cc899e2542b6cdaedb2b4953ff269a210103ec58f6198a61", size = 25604 },
]

[[package]]
name = "distro"
version = "1.9.0"
source = { registry = "https://pypi.org/simple" }
sdist = { url = "https://files.pythonhosted.org/packages/fc/f8/98eea607f65de6527f8a2e8885fc8015d3e6f5775df186e443e0964a11c3/distro-1.9.0.tar.gz", hash = "sha256:2fa77c6fd8940f116ee1d6b94a2f90b13b5ea8d019b98bc8bafdcabcdd9bdbed", size = 60722 }
wheels = [
    { url = "https://files.pythonhosted.org/packages/12/b3/231ffd4ab1fc9d679809f356cebee130ac7daa00d6d6f3206dd4fd137e9e/distro-1.9.0-py3-none-any.whl", hash = "sha256:7bffd925d65168f85027d8da9af6bddab658135b840670a223589bc0c8ef02b2", size = 20277 },
]

[[package]]
name = "filetype"
version = "1.2.0"
source = { registry = "https://pypi.org/simple" }
sdist = { url = "https://files.pythonhosted.org/packages/bb/29/745f7d30d47fe0f251d3ad3dc2978a23141917661998763bebb6da007eb1/filetype-1.2.0.tar.gz", hash = "sha256:66b56cd6474bf41d8c54660347d37afcc3f7d1970648de365c102ef77548aadb", size = 998020 }
wheels = [
    { url = "https://files.pythonhosted.org/packages/18/79/1b8fa1bb3568781e84c9200f951c735f3f157429f44be0495da55894d620/filetype-1.2.0-py2.py3-none-any.whl", hash = "sha256:7ce71b6880181241cf7ac8697a2f1eb6a8bd9b429f7ad6d27b8db9ba5f1c2d25", size = 19970 },
]

[[package]]
name = "flask"
version = "3.1.0"
source = { registry = "https://pypi.org/simple" }
dependencies = [
    { name = "blinker" },
    { name = "click" },
    { name = "itsdangerous" },
    { name = "jinja2" },
    { name = "werkzeug" },
]
sdist = { url = "https://files.pythonhosted.org/packages/89/50/dff6380f1c7f84135484e176e0cac8690af72fa90e932ad2a0a60e28c69b/flask-3.1.0.tar.gz", hash = "sha256:5f873c5184c897c8d9d1b05df1e3d01b14910ce69607a117bd3277098a5836ac", size = 680824 }
wheels = [
    { url = "https://files.pythonhosted.org/packages/af/47/93213ee66ef8fae3b93b3e29206f6b251e65c97bd91d8e1c5596ef15af0a/flask-3.1.0-py3-none-any.whl", hash = "sha256:d667207822eb83f1c4b50949b1623c8fc8d51f2341d65f72e1a1815397551136", size = 102979 },
]

[[package]]
name = "flask-socketio"
version = "5.5.1"
source = { registry = "https://pypi.org/simple" }
dependencies = [
    { name = "flask" },
    { name = "python-socketio" },
]
sdist = { url = "https://files.pythonhosted.org/packages/d1/1f/54d3de4982df695682af99c65d4b89f8a46fe6739780c5a68690195835a0/flask_socketio-5.5.1.tar.gz", hash = "sha256:d946c944a1074ccad8e99485a6f5c79bc5789e3ea4df0bb9c864939586c51ec4", size = 37401 }
wheels = [
    { url = "https://files.pythonhosted.org/packages/47/38/1b75b3ba3452860211ec87710f9854112911a436ee4d155533e0b83b5cd9/Flask_SocketIO-5.5.1-py3-none-any.whl", hash = "sha256:35a50166db44d055f68021d6ec32cb96f1f925cd82de4504314be79139ea846f", size = 18259 },
]

[[package]]
name = "google-ai-generativelanguage"
version = "0.6.15"
source = { registry = "https://pypi.org/simple" }
dependencies = [
    { name = "google-api-core", extra = ["grpc"] },
    { name = "google-auth" },
    { name = "proto-plus" },
    { name = "protobuf" },
]
sdist = { url = "https://files.pythonhosted.org/packages/11/d1/48fe5d7a43d278e9f6b5ada810b0a3530bbeac7ed7fcbcd366f932f05316/google_ai_generativelanguage-0.6.15.tar.gz", hash = "sha256:8f6d9dc4c12b065fe2d0289026171acea5183ebf2d0b11cefe12f3821e159ec3", size = 1375443 }
wheels = [
    { url = "https://files.pythonhosted.org/packages/7c/a3/67b8a6ff5001a1d8864922f2d6488dc2a14367ceb651bc3f09a947f2f306/google_ai_generativelanguage-0.6.15-py3-none-any.whl", hash = "sha256:5a03ef86377aa184ffef3662ca28f19eeee158733e45d7947982eb953c6ebb6c", size = 1327356 },
]

[[package]]
name = "google-api-core"
version = "2.24.2"
source = { registry = "https://pypi.org/simple" }
dependencies = [
    { name = "google-auth" },
    { name = "googleapis-common-protos" },
    { name = "proto-plus" },
    { name = "protobuf" },
    { name = "requests" },
]
sdist = { url = "https://files.pythonhosted.org/packages/09/5c/085bcb872556934bb119e5e09de54daa07873f6866b8f0303c49e72287f7/google_api_core-2.24.2.tar.gz", hash = "sha256:81718493daf06d96d6bc76a91c23874dbf2fac0adbbf542831b805ee6e974696", size = 163516 }
wheels = [
    { url = "https://files.pythonhosted.org/packages/46/95/f472d85adab6e538da2025dfca9e976a0d125cc0af2301f190e77b76e51c/google_api_core-2.24.2-py3-none-any.whl", hash = "sha256:810a63ac95f3c441b7c0e43d344e372887f62ce9071ba972eacf32672e072de9", size = 160061 },
]

[package.optional-dependencies]
grpc = [
    { name = "grpcio" },
    { name = "grpcio-status" },
]

[[package]]
name = "google-api-python-client"
version = "2.166.0"
source = { registry = "https://pypi.org/simple" }
dependencies = [
    { name = "google-api-core" },
    { name = "google-auth" },
    { name = "google-auth-httplib2" },
    { name = "httplib2" },
    { name = "uritemplate" },
]
sdist = { url = "https://files.pythonhosted.org/packages/c4/c9/eac7b4e843039f0a54a563c2328d43de6f02e426a11b6a7e378996f667db/google_api_python_client-2.166.0.tar.gz", hash = "sha256:b8cf843bd9d736c134aef76cf1dc7a47c9283a2ef24267b97207b9dd43b30ef7", size = 12680525 }
wheels = [
    { url = "https://files.pythonhosted.org/packages/b4/44/ae1528a6ca296d89704c8febb72b3e263c28b4e50ab29b9202df7a0f273d/google_api_python_client-2.166.0-py2.py3-none-any.whl", hash = "sha256:dd8cc74d9fc18538ab05cbd2e93cb4f82382f910c5f6945db06c91f1deae6e45", size = 13190078 },
]

[[package]]
name = "google-auth"
version = "2.38.0"
source = { registry = "https://pypi.org/simple" }
dependencies = [
    { name = "cachetools" },
    { name = "pyasn1-modules" },
    { name = "rsa" },
]
sdist = { url = "https://files.pythonhosted.org/packages/c6/eb/d504ba1daf190af6b204a9d4714d457462b486043744901a6eeea711f913/google_auth-2.38.0.tar.gz", hash = "sha256:8285113607d3b80a3f1543b75962447ba8a09fe85783432a784fdeef6ac094c4", size = 270866 }
wheels = [
    { url = "https://files.pythonhosted.org/packages/9d/47/603554949a37bca5b7f894d51896a9c534b9eab808e2520a748e081669d0/google_auth-2.38.0-py2.py3-none-any.whl", hash = "sha256:e7dae6694313f434a2727bf2906f27ad259bae090d7aa896590d86feec3d9d4a", size = 210770 },
]

[[package]]
name = "google-auth-httplib2"
version = "0.2.0"
source = { registry = "https://pypi.org/simple" }
dependencies = [
    { name = "google-auth" },
    { name = "httplib2" },
]
sdist = { url = "https://files.pythonhosted.org/packages/56/be/217a598a818567b28e859ff087f347475c807a5649296fb5a817c58dacef/google-auth-httplib2-0.2.0.tar.gz", hash = "sha256:38aa7badf48f974f1eb9861794e9c0cb2a0511a4ec0679b1f886d108f5640e05", size = 10842 }
wheels = [
    { url = "https://files.pythonhosted.org/packages/be/8a/fe34d2f3f9470a27b01c9e76226965863f153d5fbe276f83608562e49c04/google_auth_httplib2-0.2.0-py2.py3-none-any.whl", hash = "sha256:b65a0a2123300dd71281a7bf6e64d65a0759287df52729bdd1ae2e47dc311a3d", size = 9253 },
]

[[package]]
name = "google-genai"
version = "1.9.0"
source = { registry = "https://pypi.org/simple" }
dependencies = [
    { name = "anyio" },
    { name = "google-auth" },
    { name = "httpx" },
    { name = "pydantic" },
    { name = "requests" },
    { name = "typing-extensions" },
    { name = "websockets" },
]
sdist = { url = "https://files.pythonhosted.org/packages/17/b9/fae20a998946f811d81b14b4e2da41d0d7779c3e63dedf4538c16832fa56/google_genai-1.9.0.tar.gz", hash = "sha256:eda833dcef2e3b9a05bff96ff4e0066740988199bcee0b2480cfce9909b18a26", size = 151602 }
wheels = [
    { url = "https://files.pythonhosted.org/packages/be/12/3a5a11589a0b967b371c773d35cc54c75f2f44259d3d767b826d708b6377/google_genai-1.9.0-py3-none-any.whl", hash = "sha256:2140f72e6e5b89d8105fa70ae551c699b5e39492ca5f95053e1f7e99ecbdbd35", size = 149646 },
]

[[package]]
name = "google-generativeai"
version = "0.8.4"
source = { registry = "https://pypi.org/simple" }
dependencies = [
    { name = "google-ai-generativelanguage" },
    { name = "google-api-core" },
    { name = "google-api-python-client" },
    { name = "google-auth" },
    { name = "protobuf" },
    { name = "pydantic" },
    { name = "tqdm" },
    { name = "typing-extensions" },
]
wheels = [
    { url = "https://files.pythonhosted.org/packages/9b/b0/6c6af327a8a6ef3be6fe79be1d6f1e2914d6c363aa6b081b93396f4460a7/google_generativeai-0.8.4-py3-none-any.whl", hash = "sha256:e987b33ea6decde1e69191ddcaec6ef974458864d243de7191db50c21a7c5b82", size = 175409 },
]

[[package]]
name = "googleapis-common-protos"
version = "1.69.2"
source = { registry = "https://pypi.org/simple" }
dependencies = [
    { name = "protobuf" },
]
sdist = { url = "https://files.pythonhosted.org/packages/1b/d7/ee9d56af4e6dbe958562b5020f46263c8a4628e7952070241fc0e9b182ae/googleapis_common_protos-1.69.2.tar.gz", hash = "sha256:3e1b904a27a33c821b4b749fd31d334c0c9c30e6113023d495e48979a3dc9c5f", size = 144496 }
wheels = [
    { url = "https://files.pythonhosted.org/packages/f9/53/d35476d547a286506f0a6a634ccf1e5d288fffd53d48f0bd5fef61d68684/googleapis_common_protos-1.69.2-py3-none-any.whl", hash = "sha256:0b30452ff9c7a27d80bfc5718954063e8ab53dd3697093d3bc99581f5fd24212", size = 293215 },
]

[[package]]
name = "greenlet"
version = "3.1.1"
source = { registry = "https://pypi.org/simple" }
sdist = { url = "https://files.pythonhosted.org/packages/2f/ff/df5fede753cc10f6a5be0931204ea30c35fa2f2ea7a35b25bdaf4fe40e46/greenlet-3.1.1.tar.gz", hash = "sha256:4ce3ac6cdb6adf7946475d7ef31777c26d94bccc377e070a7986bd2d5c515467", size = 186022 }
wheels = [
    { url = "https://files.pythonhosted.org/packages/28/62/1c2665558618553c42922ed47a4e6d6527e2fa3516a8256c2f431c5d0441/greenlet-3.1.1-cp311-cp311-macosx_11_0_universal2.whl", hash = "sha256:e4d333e558953648ca09d64f13e6d8f0523fa705f51cae3f03b5983489958c70", size = 272479 },
    { url = "https://files.pythonhosted.org/packages/76/9d/421e2d5f07285b6e4e3a676b016ca781f63cfe4a0cd8eaecf3fd6f7a71ae/greenlet-3.1.1-cp311-cp311-manylinux_2_17_aarch64.manylinux2014_aarch64.whl", hash = "sha256:09fc016b73c94e98e29af67ab7b9a879c307c6731a2c9da0db5a7d9b7edd1159", size = 640404 },
    { url = "https://files.pythonhosted.org/packages/e5/de/6e05f5c59262a584e502dd3d261bbdd2c97ab5416cc9c0b91ea38932a901/greenlet-3.1.1-cp311-cp311-manylinux_2_17_ppc64le.manylinux2014_ppc64le.whl", hash = "sha256:d5e975ca70269d66d17dd995dafc06f1b06e8cb1ec1e9ed54c1d1e4a7c4cf26e", size = 652813 },
    { url = "https://files.pythonhosted.org/packages/49/93/d5f93c84241acdea15a8fd329362c2c71c79e1a507c3f142a5d67ea435ae/greenlet-3.1.1-cp311-cp311-manylinux_2_17_s390x.manylinux2014_s390x.whl", hash = "sha256:3b2813dc3de8c1ee3f924e4d4227999285fd335d1bcc0d2be6dc3f1f6a318ec1", size = 648517 },
    { url = "https://files.pythonhosted.org/packages/15/85/72f77fc02d00470c86a5c982b8daafdf65d38aefbbe441cebff3bf7037fc/greenlet-3.1.1-cp311-cp311-manylinux_2_17_x86_64.manylinux2014_x86_64.whl", hash = "sha256:e347b3bfcf985a05e8c0b7d462ba6f15b1ee1c909e2dcad795e49e91b152c383", size = 647831 },
    { url = "https://files.pythonhosted.org/packages/f7/4b/1c9695aa24f808e156c8f4813f685d975ca73c000c2a5056c514c64980f6/greenlet-3.1.1-cp311-cp311-manylinux_2_24_x86_64.manylinux_2_28_x86_64.whl", hash = "sha256:9e8f8c9cb53cdac7ba9793c276acd90168f416b9ce36799b9b885790f8ad6c0a", size = 602413 },
    { url = "https://files.pythonhosted.org/packages/76/70/ad6e5b31ef330f03b12559d19fda2606a522d3849cde46b24f223d6d1619/greenlet-3.1.1-cp311-cp311-musllinux_1_1_aarch64.whl", hash = "sha256:62ee94988d6b4722ce0028644418d93a52429e977d742ca2ccbe1c4f4a792511", size = 1129619 },
    { url = "https://files.pythonhosted.org/packages/f4/fb/201e1b932e584066e0f0658b538e73c459b34d44b4bd4034f682423bc801/greenlet-3.1.1-cp311-cp311-musllinux_1_1_x86_64.whl", hash = "sha256:1776fd7f989fc6b8d8c8cb8da1f6b82c5814957264d1f6cf818d475ec2bf6395", size = 1155198 },
    { url = "https://files.pythonhosted.org/packages/12/da/b9ed5e310bb8b89661b80cbcd4db5a067903bbcd7fc854923f5ebb4144f0/greenlet-3.1.1-cp311-cp311-win_amd64.whl", hash = "sha256:48ca08c771c268a768087b408658e216133aecd835c0ded47ce955381105ba39", size = 298930 },
    { url = "https://files.pythonhosted.org/packages/7d/ec/bad1ac26764d26aa1353216fcbfa4670050f66d445448aafa227f8b16e80/greenlet-3.1.1-cp312-cp312-macosx_11_0_universal2.whl", hash = "sha256:4afe7ea89de619adc868e087b4d2359282058479d7cfb94970adf4b55284574d", size = 274260 },
    { url = "https://files.pythonhosted.org/packages/66/d4/c8c04958870f482459ab5956c2942c4ec35cac7fe245527f1039837c17a9/greenlet-3.1.1-cp312-cp312-manylinux_2_17_aarch64.manylinux2014_aarch64.whl", hash = "sha256:f406b22b7c9a9b4f8aa9d2ab13d6ae0ac3e85c9a809bd590ad53fed2bf70dc79", size = 649064 },
    { url = "https://files.pythonhosted.org/packages/51/41/467b12a8c7c1303d20abcca145db2be4e6cd50a951fa30af48b6ec607581/greenlet-3.1.1-cp312-cp312-manylinux_2_17_ppc64le.manylinux2014_ppc64le.whl", hash = "sha256:c3a701fe5a9695b238503ce5bbe8218e03c3bcccf7e204e455e7462d770268aa", size = 663420 },
    { url = "https://files.pythonhosted.org/packages/27/8f/2a93cd9b1e7107d5c7b3b7816eeadcac2ebcaf6d6513df9abaf0334777f6/greenlet-3.1.1-cp312-cp312-manylinux_2_17_s390x.manylinux2014_s390x.whl", hash = "sha256:2846930c65b47d70b9d178e89c7e1a69c95c1f68ea5aa0a58646b7a96df12441", size = 658035 },
    { url = "https://files.pythonhosted.org/packages/57/5c/7c6f50cb12be092e1dccb2599be5a942c3416dbcfb76efcf54b3f8be4d8d/greenlet-3.1.1-cp312-cp312-manylinux_2_17_x86_64.manylinux2014_x86_64.whl", hash = "sha256:99cfaa2110534e2cf3ba31a7abcac9d328d1d9f1b95beede58294a60348fba36", size = 660105 },
    { url = "https://files.pythonhosted.org/packages/f1/66/033e58a50fd9ec9df00a8671c74f1f3a320564c6415a4ed82a1c651654ba/greenlet-3.1.1-cp312-cp312-manylinux_2_24_x86_64.manylinux_2_28_x86_64.whl", hash = "sha256:1443279c19fca463fc33e65ef2a935a5b09bb90f978beab37729e1c3c6c25fe9", size = 613077 },
    { url = "https://files.pythonhosted.org/packages/19/c5/36384a06f748044d06bdd8776e231fadf92fc896bd12cb1c9f5a1bda9578/greenlet-3.1.1-cp312-cp312-musllinux_1_1_aarch64.whl", hash = "sha256:b7cede291382a78f7bb5f04a529cb18e068dd29e0fb27376074b6d0317bf4dd0", size = 1135975 },
    { url = "https://files.pythonhosted.org/packages/38/f9/c0a0eb61bdf808d23266ecf1d63309f0e1471f284300ce6dac0ae1231881/greenlet-3.1.1-cp312-cp312-musllinux_1_1_x86_64.whl", hash = "sha256:23f20bb60ae298d7d8656c6ec6db134bca379ecefadb0b19ce6f19d1f232a942", size = 1163955 },
    { url = "https://files.pythonhosted.org/packages/43/21/a5d9df1d21514883333fc86584c07c2b49ba7c602e670b174bd73cfc9c7f/greenlet-3.1.1-cp312-cp312-win_amd64.whl", hash = "sha256:7124e16b4c55d417577c2077be379514321916d5790fa287c9ed6f23bd2ffd01", size = 299655 },
    { url = "https://files.pythonhosted.org/packages/f3/57/0db4940cd7bb461365ca8d6fd53e68254c9dbbcc2b452e69d0d41f10a85e/greenlet-3.1.1-cp313-cp313-macosx_11_0_universal2.whl", hash = "sha256:05175c27cb459dcfc05d026c4232f9de8913ed006d42713cb8a5137bd49375f1", size = 272990 },
    { url = "https://files.pythonhosted.org/packages/1c/ec/423d113c9f74e5e402e175b157203e9102feeb7088cee844d735b28ef963/greenlet-3.1.1-cp313-cp313-manylinux_2_17_aarch64.manylinux2014_aarch64.whl", hash = "sha256:935e943ec47c4afab8965954bf49bfa639c05d4ccf9ef6e924188f762145c0ff", size = 649175 },
    { url = "https://files.pythonhosted.org/packages/a9/46/ddbd2db9ff209186b7b7c621d1432e2f21714adc988703dbdd0e65155c77/greenlet-3.1.1-cp313-cp313-manylinux_2_17_ppc64le.manylinux2014_ppc64le.whl", hash = "sha256:667a9706c970cb552ede35aee17339a18e8f2a87a51fba2ed39ceeeb1004798a", size = 663425 },
    { url = "https://files.pythonhosted.org/packages/bc/f9/9c82d6b2b04aa37e38e74f0c429aece5eeb02bab6e3b98e7db89b23d94c6/greenlet-3.1.1-cp313-cp313-manylinux_2_17_s390x.manylinux2014_s390x.whl", hash = "sha256:b8a678974d1f3aa55f6cc34dc480169d58f2e6d8958895d68845fa4ab566509e", size = 657736 },
    { url = "https://files.pythonhosted.org/packages/d9/42/b87bc2a81e3a62c3de2b0d550bf91a86939442b7ff85abb94eec3fc0e6aa/greenlet-3.1.1-cp313-cp313-manylinux_2_17_x86_64.manylinux2014_x86_64.whl", hash = "sha256:efc0f674aa41b92da8c49e0346318c6075d734994c3c4e4430b1c3f853e498e4", size = 660347 },
    { url = "https://files.pythonhosted.org/packages/37/fa/71599c3fd06336cdc3eac52e6871cfebab4d9d70674a9a9e7a482c318e99/greenlet-3.1.1-cp313-cp313-manylinux_2_24_x86_64.manylinux_2_28_x86_64.whl", hash = "sha256:0153404a4bb921f0ff1abeb5ce8a5131da56b953eda6e14b88dc6bbc04d2049e", size = 615583 },
    { url = "https://files.pythonhosted.org/packages/4e/96/e9ef85de031703ee7a4483489b40cf307f93c1824a02e903106f2ea315fe/greenlet-3.1.1-cp313-cp313-musllinux_1_1_aarch64.whl", hash = "sha256:275f72decf9932639c1c6dd1013a1bc266438eb32710016a1c742df5da6e60a1", size = 1133039 },
    { url = "https://files.pythonhosted.org/packages/87/76/b2b6362accd69f2d1889db61a18c94bc743e961e3cab344c2effaa4b4a25/greenlet-3.1.1-cp313-cp313-musllinux_1_1_x86_64.whl", hash = "sha256:c4aab7f6381f38a4b42f269057aee279ab0fc7bf2e929e3d4abfae97b682a12c", size = 1160716 },
    { url = "https://files.pythonhosted.org/packages/1f/1b/54336d876186920e185066d8c3024ad55f21d7cc3683c856127ddb7b13ce/greenlet-3.1.1-cp313-cp313-win_amd64.whl", hash = "sha256:b42703b1cf69f2aa1df7d1030b9d77d3e584a70755674d60e710f0af570f3761", size = 299490 },
    { url = "https://files.pythonhosted.org/packages/5f/17/bea55bf36990e1638a2af5ba10c1640273ef20f627962cf97107f1e5d637/greenlet-3.1.1-cp313-cp313t-manylinux_2_17_aarch64.manylinux2014_aarch64.whl", hash = "sha256:f1695e76146579f8c06c1509c7ce4dfe0706f49c6831a817ac04eebb2fd02011", size = 643731 },
    { url = "https://files.pythonhosted.org/packages/78/d2/aa3d2157f9ab742a08e0fd8f77d4699f37c22adfbfeb0c610a186b5f75e0/greenlet-3.1.1-cp313-cp313t-manylinux_2_17_ppc64le.manylinux2014_ppc64le.whl", hash = "sha256:7876452af029456b3f3549b696bb36a06db7c90747740c5302f74a9e9fa14b13", size = 649304 },
    { url = "https://files.pythonhosted.org/packages/f1/8e/d0aeffe69e53ccff5a28fa86f07ad1d2d2d6537a9506229431a2a02e2f15/greenlet-3.1.1-cp313-cp313t-manylinux_2_17_s390x.manylinux2014_s390x.whl", hash = "sha256:4ead44c85f8ab905852d3de8d86f6f8baf77109f9da589cb4fa142bd3b57b475", size = 646537 },
    { url = "https://files.pythonhosted.org/packages/05/79/e15408220bbb989469c8871062c97c6c9136770657ba779711b90870d867/greenlet-3.1.1-cp313-cp313t-manylinux_2_17_x86_64.manylinux2014_x86_64.whl", hash = "sha256:8320f64b777d00dd7ccdade271eaf0cad6636343293a25074cc5566160e4de7b", size = 642506 },
    { url = "https://files.pythonhosted.org/packages/18/87/470e01a940307796f1d25f8167b551a968540fbe0551c0ebb853cb527dd6/greenlet-3.1.1-cp313-cp313t-manylinux_2_24_x86_64.manylinux_2_28_x86_64.whl", hash = "sha256:6510bf84a6b643dabba74d3049ead221257603a253d0a9873f55f6a59a65f822", size = 602753 },
    { url = "https://files.pythonhosted.org/packages/e2/72/576815ba674eddc3c25028238f74d7b8068902b3968cbe456771b166455e/greenlet-3.1.1-cp313-cp313t-musllinux_1_1_aarch64.whl", hash = "sha256:04b013dc07c96f83134b1e99888e7a79979f1a247e2a9f59697fa14b5862ed01", size = 1122731 },
    { url = "https://files.pythonhosted.org/packages/ac/38/08cc303ddddc4b3d7c628c3039a61a3aae36c241ed01393d00c2fd663473/greenlet-3.1.1-cp313-cp313t-musllinux_1_1_x86_64.whl", hash = "sha256:411f015496fec93c1c8cd4e5238da364e1da7a124bcb293f085bf2860c32c6f6", size = 1142112 },
]

[[package]]
name = "grpcio"
version = "1.71.0"
source = { registry = "https://pypi.org/simple" }
sdist = { url = "https://files.pythonhosted.org/packages/1c/95/aa11fc09a85d91fbc7dd405dcb2a1e0256989d67bf89fa65ae24b3ba105a/grpcio-1.71.0.tar.gz", hash = "sha256:2b85f7820475ad3edec209d3d89a7909ada16caab05d3f2e08a7e8ae3200a55c", size = 12549828 }
wheels = [
    { url = "https://files.pythonhosted.org/packages/63/04/a085f3ad4133426f6da8c1becf0749872a49feb625a407a2e864ded3fb12/grpcio-1.71.0-cp311-cp311-linux_armv7l.whl", hash = "sha256:d6aa986318c36508dc1d5001a3ff169a15b99b9f96ef5e98e13522c506b37eef", size = 5210453 },
    { url = "https://files.pythonhosted.org/packages/b4/d5/0bc53ed33ba458de95020970e2c22aa8027b26cc84f98bea7fcad5d695d1/grpcio-1.71.0-cp311-cp311-macosx_10_14_universal2.whl", hash = "sha256:d2c170247315f2d7e5798a22358e982ad6eeb68fa20cf7a820bb74c11f0736e7", size = 11347567 },
    { url = "https://files.pythonhosted.org/packages/e3/6d/ce334f7e7a58572335ccd61154d808fe681a4c5e951f8a1ff68f5a6e47ce/grpcio-1.71.0-cp311-cp311-manylinux_2_17_aarch64.whl", hash = "sha256:e6f83a583ed0a5b08c5bc7a3fe860bb3c2eac1f03f1f63e0bc2091325605d2b7", size = 5696067 },
    { url = "https://files.pythonhosted.org/packages/05/4a/80befd0b8b1dc2b9ac5337e57473354d81be938f87132e147c4a24a581bd/grpcio-1.71.0-cp311-cp311-manylinux_2_17_i686.manylinux2014_i686.whl", hash = "sha256:4be74ddeeb92cc87190e0e376dbc8fc7736dbb6d3d454f2fa1f5be1dee26b9d7", size = 6348377 },
    { url = "https://files.pythonhosted.org/packages/c7/67/cbd63c485051eb78663355d9efd1b896cfb50d4a220581ec2cb9a15cd750/grpcio-1.71.0-cp311-cp311-manylinux_2_17_x86_64.manylinux2014_x86_64.whl", hash = "sha256:4dd0dfbe4d5eb1fcfec9490ca13f82b089a309dc3678e2edabc144051270a66e", size = 5940407 },
    { url = "https://files.pythonhosted.org/packages/98/4b/7a11aa4326d7faa499f764eaf8a9b5a0eb054ce0988ee7ca34897c2b02ae/grpcio-1.71.0-cp311-cp311-musllinux_1_1_aarch64.whl", hash = "sha256:a2242d6950dc892afdf9e951ed7ff89473aaf744b7d5727ad56bdaace363722b", size = 6030915 },
    { url = "https://files.pythonhosted.org/packages/eb/a2/cdae2d0e458b475213a011078b0090f7a1d87f9a68c678b76f6af7c6ac8c/grpcio-1.71.0-cp311-cp311-musllinux_1_1_i686.whl", hash = "sha256:0fa05ee31a20456b13ae49ad2e5d585265f71dd19fbd9ef983c28f926d45d0a7", size = 6648324 },
    { url = "https://files.pythonhosted.org/packages/27/df/f345c8daaa8d8574ce9869f9b36ca220c8845923eb3087e8f317eabfc2a8/grpcio-1.71.0-cp311-cp311-musllinux_1_1_x86_64.whl", hash = "sha256:3d081e859fb1ebe176de33fc3adb26c7d46b8812f906042705346b314bde32c3", size = 6197839 },
    { url = "https://files.pythonhosted.org/packages/f2/2c/cd488dc52a1d0ae1bad88b0d203bc302efbb88b82691039a6d85241c5781/grpcio-1.71.0-cp311-cp311-win32.whl", hash = "sha256:d6de81c9c00c8a23047136b11794b3584cdc1460ed7cbc10eada50614baa1444", size = 3619978 },
    { url = "https://files.pythonhosted.org/packages/ee/3f/cf92e7e62ccb8dbdf977499547dfc27133124d6467d3a7d23775bcecb0f9/grpcio-1.71.0-cp311-cp311-win_amd64.whl", hash = "sha256:24e867651fc67717b6f896d5f0cac0ec863a8b5fb7d6441c2ab428f52c651c6b", size = 4282279 },
    { url = "https://files.pythonhosted.org/packages/4c/83/bd4b6a9ba07825bd19c711d8b25874cd5de72c2a3fbf635c3c344ae65bd2/grpcio-1.71.0-cp312-cp312-linux_armv7l.whl", hash = "sha256:0ff35c8d807c1c7531d3002be03221ff9ae15712b53ab46e2a0b4bb271f38537", size = 5184101 },
    { url = "https://files.pythonhosted.org/packages/31/ea/2e0d90c0853568bf714693447f5c73272ea95ee8dad107807fde740e595d/grpcio-1.71.0-cp312-cp312-macosx_10_14_universal2.whl", hash = "sha256:b78a99cd1ece4be92ab7c07765a0b038194ded2e0a26fd654591ee136088d8d7", size = 11310927 },
    { url = "https://files.pythonhosted.org/packages/ac/bc/07a3fd8af80467390af491d7dc66882db43884128cdb3cc8524915e0023c/grpcio-1.71.0-cp312-cp312-manylinux_2_17_aarch64.whl", hash = "sha256:dc1a1231ed23caac1de9f943d031f1bc38d0f69d2a3b243ea0d664fc1fbd7fec", size = 5654280 },
    { url = "https://files.pythonhosted.org/packages/16/af/21f22ea3eed3d0538b6ef7889fce1878a8ba4164497f9e07385733391e2b/grpcio-1.71.0-cp312-cp312-manylinux_2_17_i686.manylinux2014_i686.whl", hash = "sha256:e6beeea5566092c5e3c4896c6d1d307fb46b1d4bdf3e70c8340b190a69198594", size = 6312051 },
    { url = "https://files.pythonhosted.org/packages/49/9d/e12ddc726dc8bd1aa6cba67c85ce42a12ba5b9dd75d5042214a59ccf28ce/grpcio-1.71.0-cp312-cp312-manylinux_2_17_x86_64.manylinux2014_x86_64.whl", hash = "sha256:d5170929109450a2c031cfe87d6716f2fae39695ad5335d9106ae88cc32dc84c", size = 5910666 },
    { url = "https://files.pythonhosted.org/packages/d9/e9/38713d6d67aedef738b815763c25f092e0454dc58e77b1d2a51c9d5b3325/grpcio-1.71.0-cp312-cp312-musllinux_1_1_aarch64.whl", hash = "sha256:5b08d03ace7aca7b2fadd4baf291139b4a5f058805a8327bfe9aece7253b6d67", size = 6012019 },
    { url = "https://files.pythonhosted.org/packages/80/da/4813cd7adbae6467724fa46c952d7aeac5e82e550b1c62ed2aeb78d444ae/grpcio-1.71.0-cp312-cp312-musllinux_1_1_i686.whl", hash = "sha256:f903017db76bf9cc2b2d8bdd37bf04b505bbccad6be8a81e1542206875d0e9db", size = 6637043 },
    { url = "https://files.pythonhosted.org/packages/52/ca/c0d767082e39dccb7985c73ab4cf1d23ce8613387149e9978c70c3bf3b07/grpcio-1.71.0-cp312-cp312-musllinux_1_1_x86_64.whl", hash = "sha256:469f42a0b410883185eab4689060a20488a1a0a00f8bbb3cbc1061197b4c5a79", size = 6186143 },
    { url = "https://files.pythonhosted.org/packages/00/61/7b2c8ec13303f8fe36832c13d91ad4d4ba57204b1c723ada709c346b2271/grpcio-1.71.0-cp312-cp312-win32.whl", hash = "sha256:ad9f30838550695b5eb302add33f21f7301b882937460dd24f24b3cc5a95067a", size = 3604083 },
    { url = "https://files.pythonhosted.org/packages/fd/7c/1e429c5fb26122055d10ff9a1d754790fb067d83c633ff69eddcf8e3614b/grpcio-1.71.0-cp312-cp312-win_amd64.whl", hash = "sha256:652350609332de6dac4ece254e5d7e1ff834e203d6afb769601f286886f6f3a8", size = 4272191 },
    { url = "https://files.pythonhosted.org/packages/04/dd/b00cbb45400d06b26126dcfdbdb34bb6c4f28c3ebbd7aea8228679103ef6/grpcio-1.71.0-cp313-cp313-linux_armv7l.whl", hash = "sha256:cebc1b34ba40a312ab480ccdb396ff3c529377a2fce72c45a741f7215bfe8379", size = 5184138 },
    { url = "https://files.pythonhosted.org/packages/ed/0a/4651215983d590ef53aac40ba0e29dda941a02b097892c44fa3357e706e5/grpcio-1.71.0-cp313-cp313-macosx_10_14_universal2.whl", hash = "sha256:85da336e3649a3d2171e82f696b5cad2c6231fdd5bad52616476235681bee5b3", size = 11310747 },
    { url = "https://files.pythonhosted.org/packages/57/a3/149615b247f321e13f60aa512d3509d4215173bdb982c9098d78484de216/grpcio-1.71.0-cp313-cp313-manylinux_2_17_aarch64.whl", hash = "sha256:f9a412f55bb6e8f3bb000e020dbc1e709627dcb3a56f6431fa7076b4c1aab0db", size = 5653991 },
    { url = "https://files.pythonhosted.org/packages/ca/56/29432a3e8d951b5e4e520a40cd93bebaa824a14033ea8e65b0ece1da6167/grpcio-1.71.0-cp313-cp313-manylinux_2_17_i686.manylinux2014_i686.whl", hash = "sha256:47be9584729534660416f6d2a3108aaeac1122f6b5bdbf9fd823e11fe6fbaa29", size = 6312781 },
    { url = "https://files.pythonhosted.org/packages/a3/f8/286e81a62964ceb6ac10b10925261d4871a762d2a763fbf354115f9afc98/grpcio-1.71.0-cp313-cp313-manylinux_2_17_x86_64.manylinux2014_x86_64.whl", hash = "sha256:7c9c80ac6091c916db81131d50926a93ab162a7e97e4428ffc186b6e80d6dda4", size = 5910479 },
    { url = "https://files.pythonhosted.org/packages/35/67/d1febb49ec0f599b9e6d4d0d44c2d4afdbed9c3e80deb7587ec788fcf252/grpcio-1.71.0-cp313-cp313-musllinux_1_1_aarch64.whl", hash = "sha256:789d5e2a3a15419374b7b45cd680b1e83bbc1e52b9086e49308e2c0b5bbae6e3", size = 6013262 },
    { url = "https://files.pythonhosted.org/packages/a1/04/f9ceda11755f0104a075ad7163fc0d96e2e3a9fe25ef38adfc74c5790daf/grpcio-1.71.0-cp313-cp313-musllinux_1_1_i686.whl", hash = "sha256:1be857615e26a86d7363e8a163fade914595c81fec962b3d514a4b1e8760467b", size = 6643356 },
    { url = "https://files.pythonhosted.org/packages/fb/ce/236dbc3dc77cf9a9242adcf1f62538734ad64727fabf39e1346ad4bd5c75/grpcio-1.71.0-cp313-cp313-musllinux_1_1_x86_64.whl", hash = "sha256:a76d39b5fafd79ed604c4be0a869ec3581a172a707e2a8d7a4858cb05a5a7637", size = 6186564 },
    { url = "https://files.pythonhosted.org/packages/10/fd/b3348fce9dd4280e221f513dd54024e765b21c348bc475516672da4218e9/grpcio-1.71.0-cp313-cp313-win32.whl", hash = "sha256:74258dce215cb1995083daa17b379a1a5a87d275387b7ffe137f1d5131e2cfbb", size = 3601890 },
    { url = "https://files.pythonhosted.org/packages/be/f8/db5d5f3fc7e296166286c2a397836b8b042f7ad1e11028d82b061701f0f7/grpcio-1.71.0-cp313-cp313-win_amd64.whl", hash = "sha256:22c3bc8d488c039a199f7a003a38cb7635db6656fa96437a8accde8322ce2366", size = 4273308 },
]

[[package]]
name = "grpcio-status"
version = "1.71.0"
source = { registry = "https://pypi.org/simple" }
dependencies = [
    { name = "googleapis-common-protos" },
    { name = "grpcio" },
    { name = "protobuf" },
]
sdist = { url = "https://files.pythonhosted.org/packages/d7/53/a911467bece076020456401f55a27415d2d70d3bc2c37af06b44ea41fc5c/grpcio_status-1.71.0.tar.gz", hash = "sha256:11405fed67b68f406b3f3c7c5ae5104a79d2d309666d10d61b152e91d28fb968", size = 13669 }
wheels = [
    { url = "https://files.pythonhosted.org/packages/ad/d6/31fbc43ff097d8c4c9fc3df741431b8018f67bf8dfbe6553a555f6e5f675/grpcio_status-1.71.0-py3-none-any.whl", hash = "sha256:843934ef8c09e3e858952887467f8256aac3910c55f077a359a65b2b3cde3e68", size = 14424 },
]

[[package]]
name = "h11"
version = "0.14.0"
source = { registry = "https://pypi.org/simple" }
sdist = { url = "https://files.pythonhosted.org/packages/f5/38/3af3d3633a34a3316095b39c8e8fb4853a28a536e55d347bd8d8e9a14b03/h11-0.14.0.tar.gz", hash = "sha256:8f19fbbe99e72420ff35c00b27a34cb9937e902a8b810e2c88300c6f0a3b699d", size = 100418 }
wheels = [
    { url = "https://files.pythonhosted.org/packages/95/04/ff642e65ad6b90db43e668d70ffb6736436c7ce41fcc549f4e9472234127/h11-0.14.0-py3-none-any.whl", hash = "sha256:e3fe4ac4b851c468cc8363d500db52c2ead036020723024a109d37346efaa761", size = 58259 },
]

[[package]]
name = "httpcore"
version = "1.0.7"
source = { registry = "https://pypi.org/simple" }
dependencies = [
    { name = "certifi" },
    { name = "h11" },
]
sdist = { url = "https://files.pythonhosted.org/packages/6a/41/d7d0a89eb493922c37d343b607bc1b5da7f5be7e383740b4753ad8943e90/httpcore-1.0.7.tar.gz", hash = "sha256:8551cb62a169ec7162ac7be8d4817d561f60e08eaa485234898414bb5a8a0b4c", size = 85196 }
wheels = [
    { url = "https://files.pythonhosted.org/packages/87/f5/72347bc88306acb359581ac4d52f23c0ef445b57157adedb9aee0cd689d2/httpcore-1.0.7-py3-none-any.whl", hash = "sha256:a3fff8f43dc260d5bd363d9f9cf1830fa3a458b332856f34282de498ed420edd", size = 78551 },
]

[[package]]
name = "httplib2"
version = "0.22.0"
source = { registry = "https://pypi.org/simple" }
dependencies = [
    { name = "pyparsing" },
]
sdist = { url = "https://files.pythonhosted.org/packages/3d/ad/2371116b22d616c194aa25ec410c9c6c37f23599dcd590502b74db197584/httplib2-0.22.0.tar.gz", hash = "sha256:d7a10bc5ef5ab08322488bde8c726eeee5c8618723fdb399597ec58f3d82df81", size = 351116 }
wheels = [
    { url = "https://files.pythonhosted.org/packages/a8/6c/d2fbdaaa5959339d53ba38e94c123e4e84b8fbc4b84beb0e70d7c1608486/httplib2-0.22.0-py3-none-any.whl", hash = "sha256:14ae0a53c1ba8f3d37e9e27cf37eabb0fb9980f435ba405d546948b009dd64dc", size = 96854 },
]

[[package]]
name = "httpx"
version = "0.28.1"
source = { registry = "https://pypi.org/simple" }
dependencies = [
    { name = "anyio" },
    { name = "certifi" },
    { name = "httpcore" },
    { name = "idna" },
]
sdist = { url = "https://files.pythonhosted.org/packages/b1/df/48c586a5fe32a0f01324ee087459e112ebb7224f646c0b5023f5e79e9956/httpx-0.28.1.tar.gz", hash = "sha256:75e98c5f16b0f35b567856f597f06ff2270a374470a5c2392242528e3e3e42fc", size = 141406 }
wheels = [
    { url = "https://files.pythonhosted.org/packages/2a/39/e50c7c3a983047577ee07d2a9e53faf5a69493943ec3f6a384bdc792deb2/httpx-0.28.1-py3-none-any.whl", hash = "sha256:d909fcccc110f8c7faf814ca82a9a4d816bc5a6dbfea25d6591d6985b8ba59ad", size = 73517 },
]

[[package]]
name = "httpx-sse"
version = "0.4.0"
source = { registry = "https://pypi.org/simple" }
sdist = { url = "https://files.pythonhosted.org/packages/4c/60/8f4281fa9bbf3c8034fd54c0e7412e66edbab6bc74c4996bd616f8d0406e/httpx-sse-0.4.0.tar.gz", hash = "sha256:1e81a3a3070ce322add1d3529ed42eb5f70817f45ed6ec915ab753f961139721", size = 12624 }
wheels = [
    { url = "https://files.pythonhosted.org/packages/e1/9b/a181f281f65d776426002f330c31849b86b31fc9d848db62e16f03ff739f/httpx_sse-0.4.0-py3-none-any.whl", hash = "sha256:f329af6eae57eaa2bdfd962b42524764af68075ea87370a2de920af5341e318f", size = 7819 },
]

[[package]]
name = "idna"
version = "3.10"
source = { registry = "https://pypi.org/simple" }
sdist = { url = "https://files.pythonhosted.org/packages/f1/70/7703c29685631f5a7590aa73f1f1d3fa9a380e654b86af429e0934a32f7d/idna-3.10.tar.gz", hash = "sha256:12f65c9b470abda6dc35cf8e63cc574b1c52b11df2c86030af0ac09b01b13ea9", size = 190490 }
wheels = [
    { url = "https://files.pythonhosted.org/packages/76/c6/c88e154df9c4e1a2a66ccf0005a88dfb2650c1dffb6f5ce603dfbd452ce3/idna-3.10-py3-none-any.whl", hash = "sha256:946d195a0d259cbba61165e88e65941f16e9b36ea6ddb97f00452bae8b1287d3", size = 70442 },
]

[[package]]
name = "itsdangerous"
version = "2.2.0"
source = { registry = "https://pypi.org/simple" }
sdist = { url = "https://files.pythonhosted.org/packages/9c/cb/8ac0172223afbccb63986cc25049b154ecfb5e85932587206f42317be31d/itsdangerous-2.2.0.tar.gz", hash = "sha256:e0050c0b7da1eea53ffaf149c0cfbb5c6e2e2b69c4bef22c81fa6eb73e5f6173", size = 54410 }
wheels = [
    { url = "https://files.pythonhosted.org/packages/04/96/92447566d16df59b2a776c0fb82dbc4d9e07cd95062562af01e408583fc4/itsdangerous-2.2.0-py3-none-any.whl", hash = "sha256:c6242fc49e35958c8b15141343aa660db5fc54d4f13a1db01a3f5891b98700ef", size = 16234 },
]

[[package]]
name = "jinja2"
version = "3.1.6"
source = { registry = "https://pypi.org/simple" }
dependencies = [
    { name = "markupsafe" },
]
sdist = { url = "https://files.pythonhosted.org/packages/df/bf/f7da0350254c0ed7c72f3e33cef02e048281fec7ecec5f032d4aac52226b/jinja2-3.1.6.tar.gz", hash = "sha256:0137fb05990d35f1275a587e9aee6d56da821fc83491a0fb838183be43f66d6d", size = 245115 }
wheels = [
    { url = "https://files.pythonhosted.org/packages/62/a1/3d680cbfd5f4b8f15abc1d571870c5fc3e594bb582bc3b64ea099db13e56/jinja2-3.1.6-py3-none-any.whl", hash = "sha256:85ece4451f492d0c13c5dd7c13a64681a86afae63a5f347908daf103ce6d2f67", size = 134899 },
]

[[package]]
name = "jiter"
version = "0.9.0"
source = { registry = "https://pypi.org/simple" }
sdist = { url = "https://files.pythonhosted.org/packages/1e/c2/e4562507f52f0af7036da125bb699602ead37a2332af0788f8e0a3417f36/jiter-0.9.0.tar.gz", hash = "sha256:aadba0964deb424daa24492abc3d229c60c4a31bfee205aedbf1acc7639d7893", size = 162604 }
wheels = [
    { url = "https://files.pythonhosted.org/packages/23/44/e241a043f114299254e44d7e777ead311da400517f179665e59611ab0ee4/jiter-0.9.0-cp311-cp311-macosx_10_12_x86_64.whl", hash = "sha256:6c4d99c71508912a7e556d631768dcdef43648a93660670986916b297f1c54af", size = 314654 },
    { url = "https://files.pythonhosted.org/packages/fb/1b/a7e5e42db9fa262baaa9489d8d14ca93f8663e7f164ed5e9acc9f467fc00/jiter-0.9.0-cp311-cp311-macosx_11_0_arm64.whl", hash = "sha256:8f60fb8ce7df529812bf6c625635a19d27f30806885139e367af93f6e734ef58", size = 320909 },
    { url = "https://files.pythonhosted.org/packages/60/bf/8ebdfce77bc04b81abf2ea316e9c03b4a866a7d739cf355eae4d6fd9f6fe/jiter-0.9.0-cp311-cp311-manylinux_2_17_aarch64.manylinux2014_aarch64.whl", hash = "sha256:51c4e1a4f8ea84d98b7b98912aa4290ac3d1eabfde8e3c34541fae30e9d1f08b", size = 341733 },
    { url = "https://files.pythonhosted.org/packages/a8/4e/754ebce77cff9ab34d1d0fa0fe98f5d42590fd33622509a3ba6ec37ff466/jiter-0.9.0-cp311-cp311-manylinux_2_17_armv7l.manylinux2014_armv7l.whl", hash = "sha256:5f4c677c424dc76684fea3e7285a7a2a7493424bea89ac441045e6a1fb1d7b3b", size = 365097 },
    { url = "https://files.pythonhosted.org/packages/32/2c/6019587e6f5844c612ae18ca892f4cd7b3d8bbf49461ed29e384a0f13d98/jiter-0.9.0-cp311-cp311-manylinux_2_17_ppc64le.manylinux2014_ppc64le.whl", hash = "sha256:2221176dfec87f3470b21e6abca056e6b04ce9bff72315cb0b243ca9e835a4b5", size = 406603 },
    { url = "https://files.pythonhosted.org/packages/da/e9/c9e6546c817ab75a1a7dab6dcc698e62e375e1017113e8e983fccbd56115/jiter-0.9.0-cp311-cp311-manylinux_2_17_s390x.manylinux2014_s390x.whl", hash = "sha256:3c7adb66f899ffa25e3c92bfcb593391ee1947dbdd6a9a970e0d7e713237d572", size = 396625 },
    { url = "https://files.pythonhosted.org/packages/be/bd/976b458add04271ebb5a255e992bd008546ea04bb4dcadc042a16279b4b4/jiter-0.9.0-cp311-cp311-manylinux_2_17_x86_64.manylinux2014_x86_64.whl", hash = "sha256:c98d27330fdfb77913c1097a7aab07f38ff2259048949f499c9901700789ac15", size = 351832 },
    { url = "https://files.pythonhosted.org/packages/07/51/fe59e307aaebec9265dbad44d9d4381d030947e47b0f23531579b9a7c2df/jiter-0.9.0-cp311-cp311-manylinux_2_5_i686.manylinux1_i686.whl", hash = "sha256:eda3f8cc74df66892b1d06b5d41a71670c22d95a1ca2cbab73654745ce9d0419", size = 384590 },
    { url = "https://files.pythonhosted.org/packages/db/55/5dcd2693794d8e6f4889389ff66ef3be557a77f8aeeca8973a97a7c00557/jiter-0.9.0-cp311-cp311-musllinux_1_1_aarch64.whl", hash = "sha256:dd5ab5ddc11418dce28343123644a100f487eaccf1de27a459ab36d6cca31043", size = 520690 },
    { url = "https://files.pythonhosted.org/packages/54/d5/9f51dc90985e9eb251fbbb747ab2b13b26601f16c595a7b8baba964043bd/jiter-0.9.0-cp311-cp311-musllinux_1_1_x86_64.whl", hash = "sha256:42f8a68a69f047b310319ef8e2f52fdb2e7976fb3313ef27df495cf77bcad965", size = 512649 },
    { url = "https://files.pythonhosted.org/packages/a6/e5/4e385945179bcf128fa10ad8dca9053d717cbe09e258110e39045c881fe5/jiter-0.9.0-cp311-cp311-win32.whl", hash = "sha256:a25519efb78a42254d59326ee417d6f5161b06f5da827d94cf521fed961b1ff2", size = 206920 },
    { url = "https://files.pythonhosted.org/packages/4c/47/5e0b94c603d8e54dd1faab439b40b832c277d3b90743e7835879ab663757/jiter-0.9.0-cp311-cp311-win_amd64.whl", hash = "sha256:923b54afdd697dfd00d368b7ccad008cccfeb1efb4e621f32860c75e9f25edbd", size = 210119 },
    { url = "https://files.pythonhosted.org/packages/af/d7/c55086103d6f29b694ec79156242304adf521577530d9031317ce5338c59/jiter-0.9.0-cp312-cp312-macosx_10_12_x86_64.whl", hash = "sha256:7b46249cfd6c48da28f89eb0be3f52d6fdb40ab88e2c66804f546674e539ec11", size = 309203 },
    { url = "https://files.pythonhosted.org/packages/b0/01/f775dfee50beb420adfd6baf58d1c4d437de41c9b666ddf127c065e5a488/jiter-0.9.0-cp312-cp312-macosx_11_0_arm64.whl", hash = "sha256:609cf3c78852f1189894383cf0b0b977665f54cb38788e3e6b941fa6d982c00e", size = 319678 },
    { url = "https://files.pythonhosted.org/packages/ab/b8/09b73a793714726893e5d46d5c534a63709261af3d24444ad07885ce87cb/jiter-0.9.0-cp312-cp312-manylinux_2_17_aarch64.manylinux2014_aarch64.whl", hash = "sha256:d726a3890a54561e55a9c5faea1f7655eda7f105bd165067575ace6e65f80bb2", size = 341816 },
    { url = "https://files.pythonhosted.org/packages/35/6f/b8f89ec5398b2b0d344257138182cc090302854ed63ed9c9051e9c673441/jiter-0.9.0-cp312-cp312-manylinux_2_17_armv7l.manylinux2014_armv7l.whl", hash = "sha256:2e89dc075c1fef8fa9be219e249f14040270dbc507df4215c324a1839522ea75", size = 364152 },
    { url = "https://files.pythonhosted.org/packages/9b/ca/978cc3183113b8e4484cc7e210a9ad3c6614396e7abd5407ea8aa1458eef/jiter-0.9.0-cp312-cp312-manylinux_2_17_ppc64le.manylinux2014_ppc64le.whl", hash = "sha256:04e8ffa3c353b1bc4134f96f167a2082494351e42888dfcf06e944f2729cbe1d", size = 406991 },
    { url = "https://files.pythonhosted.org/packages/13/3a/72861883e11a36d6aa314b4922125f6ae90bdccc225cd96d24cc78a66385/jiter-0.9.0-cp312-cp312-manylinux_2_17_s390x.manylinux2014_s390x.whl", hash = "sha256:203f28a72a05ae0e129b3ed1f75f56bc419d5f91dfacd057519a8bd137b00c42", size = 395824 },
    { url = "https://files.pythonhosted.org/packages/87/67/22728a86ef53589c3720225778f7c5fdb617080e3deaed58b04789418212/jiter-0.9.0-cp312-cp312-manylinux_2_17_x86_64.manylinux2014_x86_64.whl", hash = "sha256:fca1a02ad60ec30bb230f65bc01f611c8608b02d269f998bc29cca8619a919dc", size = 351318 },
    { url = "https://files.pythonhosted.org/packages/69/b9/f39728e2e2007276806d7a6609cda7fac44ffa28ca0d02c49a4f397cc0d9/jiter-0.9.0-cp312-cp312-manylinux_2_5_i686.manylinux1_i686.whl", hash = "sha256:237e5cee4d5d2659aaf91bbf8ec45052cc217d9446070699441a91b386ae27dc", size = 384591 },
    { url = "https://files.pythonhosted.org/packages/eb/8f/8a708bc7fd87b8a5d861f1c118a995eccbe6d672fe10c9753e67362d0dd0/jiter-0.9.0-cp312-cp312-musllinux_1_1_aarch64.whl", hash = "sha256:528b6b71745e7326eed73c53d4aa57e2a522242320b6f7d65b9c5af83cf49b6e", size = 520746 },
    { url = "https://files.pythonhosted.org/packages/95/1e/65680c7488bd2365dbd2980adaf63c562d3d41d3faac192ebc7ef5b4ae25/jiter-0.9.0-cp312-cp312-musllinux_1_1_x86_64.whl", hash = "sha256:9f48e86b57bc711eb5acdfd12b6cb580a59cc9a993f6e7dcb6d8b50522dcd50d", size = 512754 },
    { url = "https://files.pythonhosted.org/packages/78/f3/fdc43547a9ee6e93c837685da704fb6da7dba311fc022e2766d5277dfde5/jiter-0.9.0-cp312-cp312-win32.whl", hash = "sha256:699edfde481e191d81f9cf6d2211debbfe4bd92f06410e7637dffb8dd5dfde06", size = 207075 },
    { url = "https://files.pythonhosted.org/packages/cd/9d/742b289016d155f49028fe1bfbeb935c9bf0ffeefdf77daf4a63a42bb72b/jiter-0.9.0-cp312-cp312-win_amd64.whl", hash = "sha256:099500d07b43f61d8bd780466d429c45a7b25411b334c60ca875fa775f68ccb0", size = 207999 },
    { url = "https://files.pythonhosted.org/packages/e7/1b/4cd165c362e8f2f520fdb43245e2b414f42a255921248b4f8b9c8d871ff1/jiter-0.9.0-cp313-cp313-macosx_10_12_x86_64.whl", hash = "sha256:2764891d3f3e8b18dce2cff24949153ee30c9239da7c00f032511091ba688ff7", size = 308197 },
    { url = "https://files.pythonhosted.org/packages/13/aa/7a890dfe29c84c9a82064a9fe36079c7c0309c91b70c380dc138f9bea44a/jiter-0.9.0-cp313-cp313-macosx_11_0_arm64.whl", hash = "sha256:387b22fbfd7a62418d5212b4638026d01723761c75c1c8232a8b8c37c2f1003b", size = 318160 },
    { url = "https://files.pythonhosted.org/packages/6a/38/5888b43fc01102f733f085673c4f0be5a298f69808ec63de55051754e390/jiter-0.9.0-cp313-cp313-manylinux_2_17_aarch64.manylinux2014_aarch64.whl", hash = "sha256:40d8da8629ccae3606c61d9184970423655fb4e33d03330bcdfe52d234d32f69", size = 341259 },
    { url = "https://files.pythonhosted.org/packages/3d/5e/bbdbb63305bcc01006de683b6228cd061458b9b7bb9b8d9bc348a58e5dc2/jiter-0.9.0-cp313-cp313-manylinux_2_17_armv7l.manylinux2014_armv7l.whl", hash = "sha256:a1be73d8982bdc278b7b9377426a4b44ceb5c7952073dd7488e4ae96b88e1103", size = 363730 },
    { url = "https://files.pythonhosted.org/packages/75/85/53a3edc616992fe4af6814c25f91ee3b1e22f7678e979b6ea82d3bc0667e/jiter-0.9.0-cp313-cp313-manylinux_2_17_ppc64le.manylinux2014_ppc64le.whl", hash = "sha256:2228eaaaa111ec54b9e89f7481bffb3972e9059301a878d085b2b449fbbde635", size = 405126 },
    { url = "https://files.pythonhosted.org/packages/ae/b3/1ee26b12b2693bd3f0b71d3188e4e5d817b12e3c630a09e099e0a89e28fa/jiter-0.9.0-cp313-cp313-manylinux_2_17_s390x.manylinux2014_s390x.whl", hash = "sha256:11509bfecbc319459647d4ac3fd391d26fdf530dad00c13c4dadabf5b81f01a4", size = 393668 },
    { url = "https://files.pythonhosted.org/packages/11/87/e084ce261950c1861773ab534d49127d1517b629478304d328493f980791/jiter-0.9.0-cp313-cp313-manylinux_2_17_x86_64.manylinux2014_x86_64.whl", hash = "sha256:3f22238da568be8bbd8e0650e12feeb2cfea15eda4f9fc271d3b362a4fa0604d", size = 352350 },
    { url = "https://files.pythonhosted.org/packages/f0/06/7dca84b04987e9df563610aa0bc154ea176e50358af532ab40ffb87434df/jiter-0.9.0-cp313-cp313-manylinux_2_5_i686.manylinux1_i686.whl", hash = "sha256:17f5d55eb856597607562257c8e36c42bc87f16bef52ef7129b7da11afc779f3", size = 384204 },
    { url = "https://files.pythonhosted.org/packages/16/2f/82e1c6020db72f397dd070eec0c85ebc4df7c88967bc86d3ce9864148f28/jiter-0.9.0-cp313-cp313-musllinux_1_1_aarch64.whl", hash = "sha256:6a99bed9fbb02f5bed416d137944419a69aa4c423e44189bc49718859ea83bc5", size = 520322 },
    { url = "https://files.pythonhosted.org/packages/36/fd/4f0cd3abe83ce208991ca61e7e5df915aa35b67f1c0633eb7cf2f2e88ec7/jiter-0.9.0-cp313-cp313-musllinux_1_1_x86_64.whl", hash = "sha256:e057adb0cd1bd39606100be0eafe742de2de88c79df632955b9ab53a086b3c8d", size = 512184 },
    { url = "https://files.pythonhosted.org/packages/a0/3c/8a56f6d547731a0b4410a2d9d16bf39c861046f91f57c98f7cab3d2aa9ce/jiter-0.9.0-cp313-cp313-win32.whl", hash = "sha256:f7e6850991f3940f62d387ccfa54d1a92bd4bb9f89690b53aea36b4364bcab53", size = 206504 },
    { url = "https://files.pythonhosted.org/packages/f4/1c/0c996fd90639acda75ed7fa698ee5fd7d80243057185dc2f63d4c1c9f6b9/jiter-0.9.0-cp313-cp313-win_amd64.whl", hash = "sha256:c8ae3bf27cd1ac5e6e8b7a27487bf3ab5f82318211ec2e1346a5b058756361f7", size = 204943 },
    { url = "https://files.pythonhosted.org/packages/78/0f/77a63ca7aa5fed9a1b9135af57e190d905bcd3702b36aca46a01090d39ad/jiter-0.9.0-cp313-cp313t-macosx_11_0_arm64.whl", hash = "sha256:f0b2827fb88dda2cbecbbc3e596ef08d69bda06c6f57930aec8e79505dc17001", size = 317281 },
    { url = "https://files.pythonhosted.org/packages/f9/39/a3a1571712c2bf6ec4c657f0d66da114a63a2e32b7e4eb8e0b83295ee034/jiter-0.9.0-cp313-cp313t-manylinux_2_17_x86_64.manylinux2014_x86_64.whl", hash = "sha256:062b756ceb1d40b0b28f326cba26cfd575a4918415b036464a52f08632731e5a", size = 350273 },
    { url = "https://files.pythonhosted.org/packages/ee/47/3729f00f35a696e68da15d64eb9283c330e776f3b5789bac7f2c0c4df209/jiter-0.9.0-cp313-cp313t-win_amd64.whl", hash = "sha256:6f7838bc467ab7e8ef9f387bd6de195c43bad82a569c1699cb822f6609dd4cdf", size = 206867 },
]

[[package]]
name = "jsonpatch"
version = "1.33"
source = { registry = "https://pypi.org/simple" }
dependencies = [
    { name = "jsonpointer" },
]
sdist = { url = "https://files.pythonhosted.org/packages/42/78/18813351fe5d63acad16aec57f94ec2b70a09e53ca98145589e185423873/jsonpatch-1.33.tar.gz", hash = "sha256:9fcd4009c41e6d12348b4a0ff2563ba56a2923a7dfee731d004e212e1ee5030c", size = 21699 }
wheels = [
    { url = "https://files.pythonhosted.org/packages/73/07/02e16ed01e04a374e644b575638ec7987ae846d25ad97bcc9945a3ee4b0e/jsonpatch-1.33-py2.py3-none-any.whl", hash = "sha256:0ae28c0cd062bbd8b8ecc26d7d164fbbea9652a1a3693f3b956c1eae5145dade", size = 12898 },
]

[[package]]
name = "jsonpointer"
version = "3.0.0"
source = { registry = "https://pypi.org/simple" }
sdist = { url = "https://files.pythonhosted.org/packages/6a/0a/eebeb1fa92507ea94016a2a790b93c2ae41a7e18778f85471dc54475ed25/jsonpointer-3.0.0.tar.gz", hash = "sha256:2b2d729f2091522d61c3b31f82e11870f60b68f43fbc705cb76bf4b832af59ef", size = 9114 }
wheels = [
    { url = "https://files.pythonhosted.org/packages/71/92/5e77f98553e9e75130c78900d000368476aed74276eb8ae8796f65f00918/jsonpointer-3.0.0-py2.py3-none-any.whl", hash = "sha256:13e088adc14fca8b6aa8177c044e12701e6ad4b28ff10e65f2267a90109c9942", size = 7595 },
]

[[package]]
name = "langchain"
version = "0.3.22"
source = { registry = "https://pypi.org/simple" }
dependencies = [
    { name = "langchain-core" },
    { name = "langchain-text-splitters" },
    { name = "langsmith" },
    { name = "pydantic" },
    { name = "pyyaml" },
    { name = "requests" },
    { name = "sqlalchemy" },
]
sdist = { url = "https://files.pythonhosted.org/packages/e9/66/36ccbd6285b29473ada883b0e06fdc0973ca181431d6a0175e473160fbfb/langchain-0.3.22.tar.gz", hash = "sha256:fd7781ef02cac6f074f9c6a902236482c61976e21da96ab577874d4e5396eeda", size = 10225573 }
wheels = [
    { url = "https://files.pythonhosted.org/packages/36/0e/032de736a8f9b5b5fcfec77bd92831f9f2c8a8b5072289dd1e5cc95e6edc/langchain-0.3.22-py3-none-any.whl", hash = "sha256:2e7f71a1b0280eb70af9c332c7580f6162a97fb9d5e3e87e9d579ad167f50129", size = 1011714 },
]

[[package]]
name = "langchain-anthropic"
version = "0.3.3"
source = { registry = "https://pypi.org/simple" }
dependencies = [
    { name = "anthropic" },
    { name = "defusedxml" },
    { name = "langchain-core" },
    { name = "pydantic" },
]
sdist = { url = "https://files.pythonhosted.org/packages/5f/ad/f9f77948deeca2c33a55f262ca78cee7c2c3dfbaef849704991517443bf6/langchain_anthropic-0.3.3.tar.gz", hash = "sha256:1faf0aa0aed392a18ed34d00e816d7c748ef342523deacc131690aae08ab4f1b", size = 21003 }
wheels = [
    { url = "https://files.pythonhosted.org/packages/56/cf/466b38e46e7071e7367c452bd29d1b4de03e4023685b0c45fc2df728b616/langchain_anthropic-0.3.3-py3-none-any.whl", hash = "sha256:385e6d6d719514369f38304ed5e9b74827feca36f3391595695dcb82696ed04a", size = 22471 },
]

[[package]]
name = "langchain-core"
version = "0.3.49"
source = { registry = "https://pypi.org/simple" }
dependencies = [
    { name = "jsonpatch" },
    { name = "langsmith" },
    { name = "packaging" },
    { name = "pydantic" },
    { name = "pyyaml" },
    { name = "tenacity" },
    { name = "typing-extensions" },
]
sdist = { url = "https://files.pythonhosted.org/packages/73/bd/db939ba59f28a4ac73fa64281e21f5011ce61fd694c03b88946a554d8442/langchain_core-0.3.49.tar.gz", hash = "sha256:d9dbff9bac0021463a986355c13864d6a68c41f8559dbbd399a68e1ebd9b04b9", size = 536469 }
wheels = [
    { url = "https://files.pythonhosted.org/packages/dd/35/27164f5f23517be8639b518130e6235293dae52c41988790e0b50dd7ba11/langchain_core-0.3.49-py3-none-any.whl", hash = "sha256:893ee42c9af13bf2a2d8c2ec15ba00a5c73cccde21a2bd005234ee0e78a2bdf8", size = 420102 },
]

[[package]]
name = "langchain-google-genai"
version = "2.0.10"
source = { registry = "https://pypi.org/simple" }
dependencies = [
    { name = "filetype" },
    { name = "google-generativeai" },
    { name = "langchain-core" },
    { name = "pydantic" },
]
sdist = { url = "https://files.pythonhosted.org/packages/0b/9f/788360ec44b4b280d754db92f9e204ddd96bd6730fad8a9ff9b1319c7e71/langchain_google_genai-2.0.10.tar.gz", hash = "sha256:b51067b468853856f275bb7b1a85dbaf4467b59fe67e35fcd614fc0d744c810e", size = 37699 }
wheels = [
    { url = "https://files.pythonhosted.org/packages/0b/ce/d2a9c47cdb0684160f5e9717534fc1adc22b326ae70348caa5552dd66953/langchain_google_genai-2.0.10-py3-none-any.whl", hash = "sha256:964a7542fd11fdec7592052b4eaef383227f7c4fa4d754a455e4bf0634f4ad28", size = 41980 },
]

[[package]]
name = "langchain-ollama"
version = "0.2.2"
source = { registry = "https://pypi.org/simple" }
dependencies = [
    { name = "langchain-core" },
    { name = "ollama" },
]
sdist = { url = "https://files.pythonhosted.org/packages/88/8e/21f1df6af0983cf1bc6d15c71f21bd17d968114bf6cce0fb40442f5ba81f/langchain_ollama-0.2.2.tar.gz", hash = "sha256:2d9bcb06ffdbe43c7c6906c46e710d36d33b6b99cd4975cbf54060f13e51c875", size = 16970 }
wheels = [
    { url = "https://files.pythonhosted.org/packages/7f/77/219fb2290c832e33af2731246ea3328bade50756288c1e97ae73c4ccc197/langchain_ollama-0.2.2-py3-none-any.whl", hash = "sha256:8a1ee72dbb6ea3b3ace1d9dd317e472d667a8ed491328550da59f4893a6796f8", size = 18362 },
]

[[package]]
name = "langchain-openai"
version = "0.3.1"
source = { registry = "https://pypi.org/simple" }
dependencies = [
    { name = "langchain-core" },
    { name = "openai" },
    { name = "tiktoken" },
]
sdist = { url = "https://files.pythonhosted.org/packages/85/01/8fa0e1a708f1634a88df0c239f1e9733a2848c62fcd6aaea08cee4857ec1/langchain_openai-0.3.1.tar.gz", hash = "sha256:cce314f1437b2cad73e0ed2b55e74dc399bc1bbc43594c4448912fb51c5e4447", size = 48216 }
wheels = [
    { url = "https://files.pythonhosted.org/packages/8d/9e/388aaa4a727e86c3f61238df059a0d438de1a68ee369957182436d976a8a/langchain_openai-0.3.1-py3-none-any.whl", hash = "sha256:5cf2a1e115b12570158d89c22832fa381803c3e1e11d1eb781195c8d9e454bd5", size = 54311 },
]

[[package]]
name = "langchain-text-splitters"
version = "0.3.7"
source = { registry = "https://pypi.org/simple" }
dependencies = [
    { name = "langchain-core" },
]
sdist = { url = "https://files.pythonhosted.org/packages/5a/e7/638b44a41e56c3e32cc90cab3622ac2e4c73645252485427d6b2742fcfa8/langchain_text_splitters-0.3.7.tar.gz", hash = "sha256:7dbf0fb98e10bb91792a1d33f540e2287f9cc1dc30ade45b7aedd2d5cd3dc70b", size = 42180 }
wheels = [
    { url = "https://files.pythonhosted.org/packages/d3/85/b7a34b6d34bcc89a2252f5ffea30b94077ba3d7adf72e31b9e04e68c901a/langchain_text_splitters-0.3.7-py3-none-any.whl", hash = "sha256:31ba826013e3f563359d7c7f1e99b1cdb94897f665675ee505718c116e7e20ad", size = 32513 },
]

[[package]]
name = "langsmith"
version = "0.3.22"
source = { registry = "https://pypi.org/simple" }
dependencies = [
    { name = "httpx" },
    { name = "orjson", marker = "platform_python_implementation != 'PyPy'" },
    { name = "packaging" },
    { name = "pydantic" },
    { name = "requests" },
    { name = "requests-toolbelt" },
    { name = "zstandard" },
]
sdist = { url = "https://files.pythonhosted.org/packages/c7/6b/073fa75f4f90d82ba5b04a2eb2ce28c5267d7cffab073ed198a981704bee/langsmith-0.3.22.tar.gz", hash = "sha256:68a9ff000025e565526cb17acac150b986b3d766ab12fcabd2a64d4d3ee13afe", size = 337704 }
wheels = [
    { url = "https://files.pythonhosted.org/packages/0b/00/bfbc109003d26f183141252d7ab9230955908eeff8bdfdc9e4f2887c9ccb/langsmith-0.3.22-py3-none-any.whl", hash = "sha256:ca8a58ab6b0ef831226027ca73c216f0edb2419f02579a4ce8ae167ecaeea192", size = 352414 },
]

[[package]]
name = "markdownify"
version = "0.14.1"
source = { registry = "https://pypi.org/simple" }
dependencies = [
    { name = "beautifulsoup4" },
    { name = "six" },
]
sdist = { url = "https://files.pythonhosted.org/packages/1b/75/483a4bcca436fe88d02dc7686c372631d833848951b368700bdc0c770bb7/markdownify-0.14.1.tar.gz", hash = "sha256:a62a7a216947ed0b8dafb95b99b2ef4a0edd1e18d5653c656f68f03db2bfb2f1", size = 14332 }
wheels = [
    { url = "https://files.pythonhosted.org/packages/65/0b/74cec93a7b05edf4fc3ea1c899fe8a37f041d7b9d303c75abf7a162924e0/markdownify-0.14.1-py3-none-any.whl", hash = "sha256:4c46a6c0c12c6005ddcd49b45a5a890398b002ef51380cd319db62df5e09bc2a", size = 11530 },
]

[[package]]
name = "markupsafe"
version = "3.0.2"
source = { registry = "https://pypi.org/simple" }
sdist = { url = "https://files.pythonhosted.org/packages/b2/97/5d42485e71dfc078108a86d6de8fa46db44a1a9295e89c5d6d4a06e23a62/markupsafe-3.0.2.tar.gz", hash = "sha256:ee55d3edf80167e48ea11a923c7386f4669df67d7994554387f84e7d8b0a2bf0", size = 20537 }
wheels = [
    { url = "https://files.pythonhosted.org/packages/6b/28/bbf83e3f76936960b850435576dd5e67034e200469571be53f69174a2dfd/MarkupSafe-3.0.2-cp311-cp311-macosx_10_9_universal2.whl", hash = "sha256:9025b4018f3a1314059769c7bf15441064b2207cb3f065e6ea1e7359cb46db9d", size = 14353 },
    { url = "https://files.pythonhosted.org/packages/6c/30/316d194b093cde57d448a4c3209f22e3046c5bb2fb0820b118292b334be7/MarkupSafe-3.0.2-cp311-cp311-macosx_11_0_arm64.whl", hash = "sha256:93335ca3812df2f366e80509ae119189886b0f3c2b81325d39efdb84a1e2ae93", size = 12392 },
    { url = "https://files.pythonhosted.org/packages/f2/96/9cdafba8445d3a53cae530aaf83c38ec64c4d5427d975c974084af5bc5d2/MarkupSafe-3.0.2-cp311-cp311-manylinux_2_17_aarch64.manylinux2014_aarch64.whl", hash = "sha256:2cb8438c3cbb25e220c2ab33bb226559e7afb3baec11c4f218ffa7308603c832", size = 23984 },
    { url = "https://files.pythonhosted.org/packages/f1/a4/aefb044a2cd8d7334c8a47d3fb2c9f328ac48cb349468cc31c20b539305f/MarkupSafe-3.0.2-cp311-cp311-manylinux_2_17_x86_64.manylinux2014_x86_64.whl", hash = "sha256:a123e330ef0853c6e822384873bef7507557d8e4a082961e1defa947aa59ba84", size = 23120 },
    { url = "https://files.pythonhosted.org/packages/8d/21/5e4851379f88f3fad1de30361db501300d4f07bcad047d3cb0449fc51f8c/MarkupSafe-3.0.2-cp311-cp311-manylinux_2_5_i686.manylinux1_i686.manylinux_2_17_i686.manylinux2014_i686.whl", hash = "sha256:1e084f686b92e5b83186b07e8a17fc09e38fff551f3602b249881fec658d3eca", size = 23032 },
    { url = "https://files.pythonhosted.org/packages/00/7b/e92c64e079b2d0d7ddf69899c98842f3f9a60a1ae72657c89ce2655c999d/MarkupSafe-3.0.2-cp311-cp311-musllinux_1_2_aarch64.whl", hash = "sha256:d8213e09c917a951de9d09ecee036d5c7d36cb6cb7dbaece4c71a60d79fb9798", size = 24057 },
    { url = "https://files.pythonhosted.org/packages/f9/ac/46f960ca323037caa0a10662ef97d0a4728e890334fc156b9f9e52bcc4ca/MarkupSafe-3.0.2-cp311-cp311-musllinux_1_2_i686.whl", hash = "sha256:5b02fb34468b6aaa40dfc198d813a641e3a63b98c2b05a16b9f80b7ec314185e", size = 23359 },
    { url = "https://files.pythonhosted.org/packages/69/84/83439e16197337b8b14b6a5b9c2105fff81d42c2a7c5b58ac7b62ee2c3b1/MarkupSafe-3.0.2-cp311-cp311-musllinux_1_2_x86_64.whl", hash = "sha256:0bff5e0ae4ef2e1ae4fdf2dfd5b76c75e5c2fa4132d05fc1b0dabcd20c7e28c4", size = 23306 },
    { url = "https://files.pythonhosted.org/packages/9a/34/a15aa69f01e2181ed8d2b685c0d2f6655d5cca2c4db0ddea775e631918cd/MarkupSafe-3.0.2-cp311-cp311-win32.whl", hash = "sha256:6c89876f41da747c8d3677a2b540fb32ef5715f97b66eeb0c6b66f5e3ef6f59d", size = 15094 },
    { url = "https://files.pythonhosted.org/packages/da/b8/3a3bd761922d416f3dc5d00bfbed11f66b1ab89a0c2b6e887240a30b0f6b/MarkupSafe-3.0.2-cp311-cp311-win_amd64.whl", hash = "sha256:70a87b411535ccad5ef2f1df5136506a10775d267e197e4cf531ced10537bd6b", size = 15521 },
    { url = "https://files.pythonhosted.org/packages/22/09/d1f21434c97fc42f09d290cbb6350d44eb12f09cc62c9476effdb33a18aa/MarkupSafe-3.0.2-cp312-cp312-macosx_10_13_universal2.whl", hash = "sha256:9778bd8ab0a994ebf6f84c2b949e65736d5575320a17ae8984a77fab08db94cf", size = 14274 },
    { url = "https://files.pythonhosted.org/packages/6b/b0/18f76bba336fa5aecf79d45dcd6c806c280ec44538b3c13671d49099fdd0/MarkupSafe-3.0.2-cp312-cp312-macosx_11_0_arm64.whl", hash = "sha256:846ade7b71e3536c4e56b386c2a47adf5741d2d8b94ec9dc3e92e5e1ee1e2225", size = 12348 },
    { url = "https://files.pythonhosted.org/packages/e0/25/dd5c0f6ac1311e9b40f4af06c78efde0f3b5cbf02502f8ef9501294c425b/MarkupSafe-3.0.2-cp312-cp312-manylinux_2_17_aarch64.manylinux2014_aarch64.whl", hash = "sha256:1c99d261bd2d5f6b59325c92c73df481e05e57f19837bdca8413b9eac4bd8028", size = 24149 },
    { url = "https://files.pythonhosted.org/packages/f3/f0/89e7aadfb3749d0f52234a0c8c7867877876e0a20b60e2188e9850794c17/MarkupSafe-3.0.2-cp312-cp312-manylinux_2_17_x86_64.manylinux2014_x86_64.whl", hash = "sha256:e17c96c14e19278594aa4841ec148115f9c7615a47382ecb6b82bd8fea3ab0c8", size = 23118 },
    { url = "https://files.pythonhosted.org/packages/d5/da/f2eeb64c723f5e3777bc081da884b414671982008c47dcc1873d81f625b6/MarkupSafe-3.0.2-cp312-cp312-manylinux_2_5_i686.manylinux1_i686.manylinux_2_17_i686.manylinux2014_i686.whl", hash = "sha256:88416bd1e65dcea10bc7569faacb2c20ce071dd1f87539ca2ab364bf6231393c", size = 22993 },
    { url = "https://files.pythonhosted.org/packages/da/0e/1f32af846df486dce7c227fe0f2398dc7e2e51d4a370508281f3c1c5cddc/MarkupSafe-3.0.2-cp312-cp312-musllinux_1_2_aarch64.whl", hash = "sha256:2181e67807fc2fa785d0592dc2d6206c019b9502410671cc905d132a92866557", size = 24178 },
    { url = "https://files.pythonhosted.org/packages/c4/f6/bb3ca0532de8086cbff5f06d137064c8410d10779c4c127e0e47d17c0b71/MarkupSafe-3.0.2-cp312-cp312-musllinux_1_2_i686.whl", hash = "sha256:52305740fe773d09cffb16f8ed0427942901f00adedac82ec8b67752f58a1b22", size = 23319 },
    { url = "https://files.pythonhosted.org/packages/a2/82/8be4c96ffee03c5b4a034e60a31294daf481e12c7c43ab8e34a1453ee48b/MarkupSafe-3.0.2-cp312-cp312-musllinux_1_2_x86_64.whl", hash = "sha256:ad10d3ded218f1039f11a75f8091880239651b52e9bb592ca27de44eed242a48", size = 23352 },
    { url = "https://files.pythonhosted.org/packages/51/ae/97827349d3fcffee7e184bdf7f41cd6b88d9919c80f0263ba7acd1bbcb18/MarkupSafe-3.0.2-cp312-cp312-win32.whl", hash = "sha256:0f4ca02bea9a23221c0182836703cbf8930c5e9454bacce27e767509fa286a30", size = 15097 },
    { url = "https://files.pythonhosted.org/packages/c1/80/a61f99dc3a936413c3ee4e1eecac96c0da5ed07ad56fd975f1a9da5bc630/MarkupSafe-3.0.2-cp312-cp312-win_amd64.whl", hash = "sha256:8e06879fc22a25ca47312fbe7c8264eb0b662f6db27cb2d3bbbc74b1df4b9b87", size = 15601 },
    { url = "https://files.pythonhosted.org/packages/83/0e/67eb10a7ecc77a0c2bbe2b0235765b98d164d81600746914bebada795e97/MarkupSafe-3.0.2-cp313-cp313-macosx_10_13_universal2.whl", hash = "sha256:ba9527cdd4c926ed0760bc301f6728ef34d841f405abf9d4f959c478421e4efd", size = 14274 },
    { url = "https://files.pythonhosted.org/packages/2b/6d/9409f3684d3335375d04e5f05744dfe7e9f120062c9857df4ab490a1031a/MarkupSafe-3.0.2-cp313-cp313-macosx_11_0_arm64.whl", hash = "sha256:f8b3d067f2e40fe93e1ccdd6b2e1d16c43140e76f02fb1319a05cf2b79d99430", size = 12352 },
    { url = "https://files.pythonhosted.org/packages/d2/f5/6eadfcd3885ea85fe2a7c128315cc1bb7241e1987443d78c8fe712d03091/MarkupSafe-3.0.2-cp313-cp313-manylinux_2_17_aarch64.manylinux2014_aarch64.whl", hash = "sha256:569511d3b58c8791ab4c2e1285575265991e6d8f8700c7be0e88f86cb0672094", size = 24122 },
    { url = "https://files.pythonhosted.org/packages/0c/91/96cf928db8236f1bfab6ce15ad070dfdd02ed88261c2afafd4b43575e9e9/MarkupSafe-3.0.2-cp313-cp313-manylinux_2_17_x86_64.manylinux2014_x86_64.whl", hash = "sha256:15ab75ef81add55874e7ab7055e9c397312385bd9ced94920f2802310c930396", size = 23085 },
    { url = "https://files.pythonhosted.org/packages/c2/cf/c9d56af24d56ea04daae7ac0940232d31d5a8354f2b457c6d856b2057d69/MarkupSafe-3.0.2-cp313-cp313-manylinux_2_5_i686.manylinux1_i686.manylinux_2_17_i686.manylinux2014_i686.whl", hash = "sha256:f3818cb119498c0678015754eba762e0d61e5b52d34c8b13d770f0719f7b1d79", size = 22978 },
    { url = "https://files.pythonhosted.org/packages/2a/9f/8619835cd6a711d6272d62abb78c033bda638fdc54c4e7f4272cf1c0962b/MarkupSafe-3.0.2-cp313-cp313-musllinux_1_2_aarch64.whl", hash = "sha256:cdb82a876c47801bb54a690c5ae105a46b392ac6099881cdfb9f6e95e4014c6a", size = 24208 },
    { url = "https://files.pythonhosted.org/packages/f9/bf/176950a1792b2cd2102b8ffeb5133e1ed984547b75db47c25a67d3359f77/MarkupSafe-3.0.2-cp313-cp313-musllinux_1_2_i686.whl", hash = "sha256:cabc348d87e913db6ab4aa100f01b08f481097838bdddf7c7a84b7575b7309ca", size = 23357 },
    { url = "https://files.pythonhosted.org/packages/ce/4f/9a02c1d335caabe5c4efb90e1b6e8ee944aa245c1aaaab8e8a618987d816/MarkupSafe-3.0.2-cp313-cp313-musllinux_1_2_x86_64.whl", hash = "sha256:444dcda765c8a838eaae23112db52f1efaf750daddb2d9ca300bcae1039adc5c", size = 23344 },
    { url = "https://files.pythonhosted.org/packages/ee/55/c271b57db36f748f0e04a759ace9f8f759ccf22b4960c270c78a394f58be/MarkupSafe-3.0.2-cp313-cp313-win32.whl", hash = "sha256:bcf3e58998965654fdaff38e58584d8937aa3096ab5354d493c77d1fdd66d7a1", size = 15101 },
    { url = "https://files.pythonhosted.org/packages/29/88/07df22d2dd4df40aba9f3e402e6dc1b8ee86297dddbad4872bd5e7b0094f/MarkupSafe-3.0.2-cp313-cp313-win_amd64.whl", hash = "sha256:e6a2a455bd412959b57a172ce6328d2dd1f01cb2135efda2e4576e8a23fa3b0f", size = 15603 },
    { url = "https://files.pythonhosted.org/packages/62/6a/8b89d24db2d32d433dffcd6a8779159da109842434f1dd2f6e71f32f738c/MarkupSafe-3.0.2-cp313-cp313t-macosx_10_13_universal2.whl", hash = "sha256:b5a6b3ada725cea8a5e634536b1b01c30bcdcd7f9c6fff4151548d5bf6b3a36c", size = 14510 },
    { url = "https://files.pythonhosted.org/packages/7a/06/a10f955f70a2e5a9bf78d11a161029d278eeacbd35ef806c3fd17b13060d/MarkupSafe-3.0.2-cp313-cp313t-macosx_11_0_arm64.whl", hash = "sha256:a904af0a6162c73e3edcb969eeeb53a63ceeb5d8cf642fade7d39e7963a22ddb", size = 12486 },
    { url = "https://files.pythonhosted.org/packages/34/cf/65d4a571869a1a9078198ca28f39fba5fbb910f952f9dbc5220afff9f5e6/MarkupSafe-3.0.2-cp313-cp313t-manylinux_2_17_aarch64.manylinux2014_aarch64.whl", hash = "sha256:4aa4e5faecf353ed117801a068ebab7b7e09ffb6e1d5e412dc852e0da018126c", size = 25480 },
    { url = "https://files.pythonhosted.org/packages/0c/e3/90e9651924c430b885468b56b3d597cabf6d72be4b24a0acd1fa0e12af67/MarkupSafe-3.0.2-cp313-cp313t-manylinux_2_17_x86_64.manylinux2014_x86_64.whl", hash = "sha256:c0ef13eaeee5b615fb07c9a7dadb38eac06a0608b41570d8ade51c56539e509d", size = 23914 },
    { url = "https://files.pythonhosted.org/packages/66/8c/6c7cf61f95d63bb866db39085150df1f2a5bd3335298f14a66b48e92659c/MarkupSafe-3.0.2-cp313-cp313t-manylinux_2_5_i686.manylinux1_i686.manylinux_2_17_i686.manylinux2014_i686.whl", hash = "sha256:d16a81a06776313e817c951135cf7340a3e91e8c1ff2fac444cfd75fffa04afe", size = 23796 },
    { url = "https://files.pythonhosted.org/packages/bb/35/cbe9238ec3f47ac9a7c8b3df7a808e7cb50fe149dc7039f5f454b3fba218/MarkupSafe-3.0.2-cp313-cp313t-musllinux_1_2_aarch64.whl", hash = "sha256:6381026f158fdb7c72a168278597a5e3a5222e83ea18f543112b2662a9b699c5", size = 25473 },
    { url = "https://files.pythonhosted.org/packages/e6/32/7621a4382488aa283cc05e8984a9c219abad3bca087be9ec77e89939ded9/MarkupSafe-3.0.2-cp313-cp313t-musllinux_1_2_i686.whl", hash = "sha256:3d79d162e7be8f996986c064d1c7c817f6df3a77fe3d6859f6f9e7be4b8c213a", size = 24114 },
    { url = "https://files.pythonhosted.org/packages/0d/80/0985960e4b89922cb5a0bac0ed39c5b96cbc1a536a99f30e8c220a996ed9/MarkupSafe-3.0.2-cp313-cp313t-musllinux_1_2_x86_64.whl", hash = "sha256:131a3c7689c85f5ad20f9f6fb1b866f402c445b220c19fe4308c0b147ccd2ad9", size = 24098 },
    { url = "https://files.pythonhosted.org/packages/82/78/fedb03c7d5380df2427038ec8d973587e90561b2d90cd472ce9254cf348b/MarkupSafe-3.0.2-cp313-cp313t-win32.whl", hash = "sha256:ba8062ed2cf21c07a9e295d5b8a2a5ce678b913b45fdf68c32d95d6c1291e0b6", size = 15208 },
    { url = "https://files.pythonhosted.org/packages/4f/65/6079a46068dfceaeabb5dcad6d674f5f5c61a6fa5673746f42a9f4c233b3/MarkupSafe-3.0.2-cp313-cp313t-win_amd64.whl", hash = "sha256:e444a31f8db13eb18ada366ab3cf45fd4b31e4db1236a4448f68778c1d1a5a2f", size = 15739 },
]

[[package]]
name = "mcp"
version = "1.6.0"
source = { registry = "https://pypi.org/simple" }
dependencies = [
    { name = "anyio" },
    { name = "httpx" },
    { name = "httpx-sse" },
    { name = "pydantic" },
    { name = "pydantic-settings" },
    { name = "sse-starlette" },
    { name = "starlette" },
    { name = "uvicorn" },
]
sdist = { url = "https://files.pythonhosted.org/packages/95/d2/f587cb965a56e992634bebc8611c5b579af912b74e04eb9164bd49527d21/mcp-1.6.0.tar.gz", hash = "sha256:d9324876de2c5637369f43161cd71eebfd803df5a95e46225cab8d280e366723", size = 200031 }
wheels = [
    { url = "https://files.pythonhosted.org/packages/10/30/20a7f33b0b884a9d14dd3aa94ff1ac9da1479fe2ad66dd9e2736075d2506/mcp-1.6.0-py3-none-any.whl", hash = "sha256:7bd24c6ea042dbec44c754f100984d186620d8b841ec30f1b19eda9b93a634d0", size = 76077 },
]

[[package]]
name = "monotonic"
version = "1.6"
source = { registry = "https://pypi.org/simple" }
sdist = { url = "https://files.pythonhosted.org/packages/ea/ca/8e91948b782ddfbd194f323e7e7d9ba12e5877addf04fb2bf8fca38e86ac/monotonic-1.6.tar.gz", hash = "sha256:3a55207bcfed53ddd5c5bae174524062935efed17792e9de2ad0205ce9ad63f7", size = 7615 }
wheels = [
    { url = "https://files.pythonhosted.org/packages/9a/67/7e8406a29b6c45be7af7740456f7f37025f0506ae2e05fb9009a53946860/monotonic-1.6-py2.py3-none-any.whl", hash = "sha256:68687e19a14f11f26d140dd5c86f3dba4bf5df58003000ed467e0e2a69bca96c", size = 8154 },
]

[[package]]
name = "ollama"
version = "0.4.7"
source = { registry = "https://pypi.org/simple" }
dependencies = [
    { name = "httpx" },
    { name = "pydantic" },
]
sdist = { url = "https://files.pythonhosted.org/packages/b0/6d/dc77539c735bbed5d0c873fb029fb86aa9f0163df169b34152914331c369/ollama-0.4.7.tar.gz", hash = "sha256:891dcbe54f55397d82d289c459de0ea897e103b86a3f1fad0fdb1895922a75ff", size = 12843 }
wheels = [
    { url = "https://files.pythonhosted.org/packages/31/83/c3ffac86906c10184c88c2e916460806b072a2cfe34cdcaf3a0c0e836d39/ollama-0.4.7-py3-none-any.whl", hash = "sha256:85505663cca67a83707be5fb3aeff0ea72e67846cea5985529d8eca4366564a1", size = 13210 },
]

[[package]]
name = "openai"
version = "1.70.0"
source = { registry = "https://pypi.org/simple" }
dependencies = [
    { name = "anyio" },
    { name = "distro" },
    { name = "httpx" },
    { name = "jiter" },
    { name = "pydantic" },
    { name = "sniffio" },
    { name = "tqdm" },
    { name = "typing-extensions" },
]
sdist = { url = "https://files.pythonhosted.org/packages/87/f5/ae0f3cd226c2993b4ac1cc4b5f6ca099764689f403c14922c9356accec66/openai-1.70.0.tar.gz", hash = "sha256:e52a8d54c3efeb08cf58539b5b21a5abef25368b5432965e4de88cdf4e091b2b", size = 409640 }
wheels = [
    { url = "https://files.pythonhosted.org/packages/e2/39/c4b38317d2c702c4bc763957735aaeaf30dfc43b5b824121c49a4ba7ba0f/openai-1.70.0-py3-none-any.whl", hash = "sha256:f6438d053fd8b2e05fd6bef70871e832d9bbdf55e119d0ac5b92726f1ae6f614", size = 599070 },
]

[[package]]
name = "orjson"
version = "3.10.16"
source = { registry = "https://pypi.org/simple" }
sdist = { url = "https://files.pythonhosted.org/packages/98/c7/03913cc4332174071950acf5b0735463e3f63760c80585ef369270c2b372/orjson-3.10.16.tar.gz", hash = "sha256:d2aaa5c495e11d17b9b93205f5fa196737ee3202f000aaebf028dc9a73750f10", size = 5410415 }
wheels = [
    { url = "https://files.pythonhosted.org/packages/97/29/43f91a5512b5d2535594438eb41c5357865fd5e64dec745d90a588820c75/orjson-3.10.16-cp311-cp311-macosx_10_15_x86_64.macosx_11_0_arm64.macosx_10_15_universal2.whl", hash = "sha256:44fcbe1a1884f8bc9e2e863168b0f84230c3d634afe41c678637d2728ea8e739", size = 249180 },
    { url = "https://files.pythonhosted.org/packages/0c/36/2a72d55e266473c19a86d97b7363bb8bf558ab450f75205689a287d5ce61/orjson-3.10.16-cp311-cp311-manylinux_2_17_aarch64.manylinux2014_aarch64.whl", hash = "sha256:78177bf0a9d0192e0b34c3d78bcff7fe21d1b5d84aeb5ebdfe0dbe637b885225", size = 138510 },
    { url = "https://files.pythonhosted.org/packages/bb/ad/f86d6f55c1a68b57ff6ea7966bce5f4e5163f2e526ddb7db9fc3c2c8d1c4/orjson-3.10.16-cp311-cp311-manylinux_2_17_armv7l.manylinux2014_armv7l.whl", hash = "sha256:12824073a010a754bb27330cad21d6e9b98374f497f391b8707752b96f72e741", size = 132373 },
    { url = "https://files.pythonhosted.org/packages/5e/8b/d18f2711493a809f3082a88fda89342bc8e16767743b909cd3c34989fba3/orjson-3.10.16-cp311-cp311-manylinux_2_17_i686.manylinux2014_i686.whl", hash = "sha256:ddd41007e56284e9867864aa2f29f3136bb1dd19a49ca43c0b4eda22a579cf53", size = 136773 },
    { url = "https://files.pythonhosted.org/packages/a1/dc/ce025f002f8e0749e3f057c4d773a4d4de32b7b4c1fc5a50b429e7532586/orjson-3.10.16-cp311-cp311-manylinux_2_17_ppc64le.manylinux2014_ppc64le.whl", hash = "sha256:0877c4d35de639645de83666458ca1f12560d9fa7aa9b25d8bb8f52f61627d14", size = 138029 },
    { url = "https://files.pythonhosted.org/packages/0e/1b/cf9df85852b91160029d9f26014230366a2b4deb8cc51fabe68e250a8c1a/orjson-3.10.16-cp311-cp311-manylinux_2_17_s390x.manylinux2014_s390x.whl", hash = "sha256:9a09a539e9cc3beead3e7107093b4ac176d015bec64f811afb5965fce077a03c", size = 142677 },
    { url = "https://files.pythonhosted.org/packages/92/18/5b1e1e995bffad49dc4311a0bdfd874bc6f135fd20f0e1f671adc2c9910e/orjson-3.10.16-cp311-cp311-manylinux_2_17_x86_64.manylinux2014_x86_64.whl", hash = "sha256:31b98bc9b40610fec971d9a4d67bb2ed02eec0a8ae35f8ccd2086320c28526ca", size = 132800 },
    { url = "https://files.pythonhosted.org/packages/d6/eb/467f25b580e942fcca1344adef40633b7f05ac44a65a63fc913f9a805d58/orjson-3.10.16-cp311-cp311-musllinux_1_2_aarch64.whl", hash = "sha256:0ce243f5a8739f3a18830bc62dc2e05b69a7545bafd3e3249f86668b2bcd8e50", size = 135451 },
    { url = "https://files.pythonhosted.org/packages/8d/4b/9d10888038975cb375982e9339d9495bac382d5c976c500b8d6f2c8e2e4e/orjson-3.10.16-cp311-cp311-musllinux_1_2_armv7l.whl", hash = "sha256:64792c0025bae049b3074c6abe0cf06f23c8e9f5a445f4bab31dc5ca23dbf9e1", size = 412358 },
    { url = "https://files.pythonhosted.org/packages/3b/e2/cfbcfcc4fbe619e0ca9bdbbfccb2d62b540bbfe41e0ee77d44a628594f59/orjson-3.10.16-cp311-cp311-musllinux_1_2_i686.whl", hash = "sha256:ea53f7e68eec718b8e17e942f7ca56c6bd43562eb19db3f22d90d75e13f0431d", size = 152772 },
    { url = "https://files.pythonhosted.org/packages/b9/d6/627a1b00569be46173007c11dde3da4618c9bfe18409325b0e3e2a82fe29/orjson-3.10.16-cp311-cp311-musllinux_1_2_x86_64.whl", hash = "sha256:a741ba1a9488c92227711bde8c8c2b63d7d3816883268c808fbeada00400c164", size = 137225 },
    { url = "https://files.pythonhosted.org/packages/0a/7b/a73c67b505021af845b9f05c7c848793258ea141fa2058b52dd9b067c2b4/orjson-3.10.16-cp311-cp311-win32.whl", hash = "sha256:c7ed2c61bb8226384c3fdf1fb01c51b47b03e3f4536c985078cccc2fd19f1619", size = 141733 },
    { url = "https://files.pythonhosted.org/packages/f4/22/5e8217c48d68c0adbfb181e749d6a733761074e598b083c69a1383d18147/orjson-3.10.16-cp311-cp311-win_amd64.whl", hash = "sha256:cd67d8b3e0e56222a2e7b7f7da9031e30ecd1fe251c023340b9f12caca85ab60", size = 133784 },
    { url = "https://files.pythonhosted.org/packages/5d/15/67ce9d4c959c83f112542222ea3b9209c1d424231d71d74c4890ea0acd2b/orjson-3.10.16-cp312-cp312-macosx_10_15_x86_64.macosx_11_0_arm64.macosx_10_15_universal2.whl", hash = "sha256:6d3444abbfa71ba21bb042caa4b062535b122248259fdb9deea567969140abca", size = 249325 },
    { url = "https://files.pythonhosted.org/packages/da/2c/1426b06f30a1b9ada74b6f512c1ddf9d2760f53f61cdb59efeb9ad342133/orjson-3.10.16-cp312-cp312-macosx_15_0_arm64.whl", hash = "sha256:30245c08d818fdcaa48b7d5b81499b8cae09acabb216fe61ca619876b128e184", size = 133621 },
    { url = "https://files.pythonhosted.org/packages/9e/88/18d26130954bc73bee3be10f95371ea1dfb8679e0e2c46b0f6d8c6289402/orjson-3.10.16-cp312-cp312-manylinux_2_17_aarch64.manylinux2014_aarch64.whl", hash = "sha256:a0ba1d0baa71bf7579a4ccdcf503e6f3098ef9542106a0eca82395898c8a500a", size = 138270 },
    { url = "https://files.pythonhosted.org/packages/4f/f9/6d8b64fcd58fae072e80ee7981be8ba0d7c26ace954e5cd1d027fc80518f/orjson-3.10.16-cp312-cp312-manylinux_2_17_armv7l.manylinux2014_armv7l.whl", hash = "sha256:eb0beefa5ef3af8845f3a69ff2a4aa62529b5acec1cfe5f8a6b4141033fd46ef", size = 132346 },
    { url = "https://files.pythonhosted.org/packages/16/3f/2513fd5bc786f40cd12af569c23cae6381aeddbefeed2a98f0a666eb5d0d/orjson-3.10.16-cp312-cp312-manylinux_2_17_i686.manylinux2014_i686.whl", hash = "sha256:6daa0e1c9bf2e030e93c98394de94506f2a4d12e1e9dadd7c53d5e44d0f9628e", size = 136845 },
    { url = "https://files.pythonhosted.org/packages/6d/42/b0e7b36720f5ab722b48e8ccf06514d4f769358dd73c51abd8728ef58d0b/orjson-3.10.16-cp312-cp312-manylinux_2_17_ppc64le.manylinux2014_ppc64le.whl", hash = "sha256:9da9019afb21e02410ef600e56666652b73eb3e4d213a0ec919ff391a7dd52aa", size = 138078 },
    { url = "https://files.pythonhosted.org/packages/a3/a8/d220afb8a439604be74fc755dbc740bded5ed14745ca536b304ed32eb18a/orjson-3.10.16-cp312-cp312-manylinux_2_17_s390x.manylinux2014_s390x.whl", hash = "sha256:daeb3a1ee17b69981d3aae30c3b4e786b0f8c9e6c71f2b48f1aef934f63f38f4", size = 142712 },
    { url = "https://files.pythonhosted.org/packages/8c/88/7e41e9883c00f84f92fe357a8371edae816d9d7ef39c67b5106960c20389/orjson-3.10.16-cp312-cp312-manylinux_2_17_x86_64.manylinux2014_x86_64.whl", hash = "sha256:80fed80eaf0e20a31942ae5d0728849862446512769692474be5e6b73123a23b", size = 133136 },
    { url = "https://files.pythonhosted.org/packages/e9/ca/61116095307ad0be828ea26093febaf59e38596d84a9c8d765c3c5e4934f/orjson-3.10.16-cp312-cp312-musllinux_1_2_aarch64.whl", hash = "sha256:73390ed838f03764540a7bdc4071fe0123914c2cc02fb6abf35182d5fd1b7a42", size = 135258 },
    { url = "https://files.pythonhosted.org/packages/dc/1b/09493cf7d801505f094c9295f79c98c1e0af2ac01c7ed8d25b30fcb19ada/orjson-3.10.16-cp312-cp312-musllinux_1_2_armv7l.whl", hash = "sha256:a22bba012a0c94ec02a7768953020ab0d3e2b884760f859176343a36c01adf87", size = 412326 },
    { url = "https://files.pythonhosted.org/packages/ea/02/125d7bbd7f7a500190ddc8ae5d2d3c39d87ed3ed28f5b37cfe76962c678d/orjson-3.10.16-cp312-cp312-musllinux_1_2_i686.whl", hash = "sha256:5385bbfdbc90ff5b2635b7e6bebf259652db00a92b5e3c45b616df75b9058e88", size = 152800 },
    { url = "https://files.pythonhosted.org/packages/f9/09/7658a9e3e793d5b3b00598023e0fb6935d0e7bbb8ff72311c5415a8ce677/orjson-3.10.16-cp312-cp312-musllinux_1_2_x86_64.whl", hash = "sha256:02c6279016346e774dd92625d46c6c40db687b8a0d685aadb91e26e46cc33e1e", size = 137516 },
    { url = "https://files.pythonhosted.org/packages/29/87/32b7a4831e909d347278101a48d4cf9f3f25901b2295e7709df1651f65a1/orjson-3.10.16-cp312-cp312-win32.whl", hash = "sha256:7ca55097a11426db80f79378e873a8c51f4dde9ffc22de44850f9696b7eb0e8c", size = 141759 },
    { url = "https://files.pythonhosted.org/packages/35/ce/81a27e7b439b807bd393585271364cdddf50dc281fc57c4feef7ccb186a6/orjson-3.10.16-cp312-cp312-win_amd64.whl", hash = "sha256:86d127efdd3f9bf5f04809b70faca1e6836556ea3cc46e662b44dab3fe71f3d6", size = 133944 },
    { url = "https://files.pythonhosted.org/packages/87/b9/ff6aa28b8c86af9526160905593a2fe8d004ac7a5e592ee0b0ff71017511/orjson-3.10.16-cp313-cp313-macosx_10_15_x86_64.macosx_11_0_arm64.macosx_10_15_universal2.whl", hash = "sha256:148a97f7de811ba14bc6dbc4a433e0341ffd2cc285065199fb5f6a98013744bd", size = 249289 },
    { url = "https://files.pythonhosted.org/packages/6c/81/6d92a586149b52684ab8fd70f3623c91d0e6a692f30fd8c728916ab2263c/orjson-3.10.16-cp313-cp313-macosx_15_0_arm64.whl", hash = "sha256:1d960c1bf0e734ea36d0adc880076de3846aaec45ffad29b78c7f1b7962516b8", size = 133640 },
    { url = "https://files.pythonhosted.org/packages/c2/88/b72443f4793d2e16039ab85d0026677932b15ab968595fb7149750d74134/orjson-3.10.16-cp313-cp313-manylinux_2_17_aarch64.manylinux2014_aarch64.whl", hash = "sha256:a318cd184d1269f68634464b12871386808dc8b7c27de8565234d25975a7a137", size = 138286 },
    { url = "https://files.pythonhosted.org/packages/c3/3c/72a22d4b28c076c4016d5a52bd644a8e4d849d3bb0373d9e377f9e3b2250/orjson-3.10.16-cp313-cp313-manylinux_2_17_armv7l.manylinux2014_armv7l.whl", hash = "sha256:df23f8df3ef9223d1d6748bea63fca55aae7da30a875700809c500a05975522b", size = 132307 },
    { url = "https://files.pythonhosted.org/packages/8a/a2/f1259561bdb6ad7061ff1b95dab082fe32758c4bc143ba8d3d70831f0a06/orjson-3.10.16-cp313-cp313-manylinux_2_17_i686.manylinux2014_i686.whl", hash = "sha256:b94dda8dd6d1378f1037d7f3f6b21db769ef911c4567cbaa962bb6dc5021cf90", size = 136739 },
    { url = "https://files.pythonhosted.org/packages/3d/af/c7583c4b34f33d8b8b90cfaab010ff18dd64e7074cc1e117a5f1eff20dcf/orjson-3.10.16-cp313-cp313-manylinux_2_17_ppc64le.manylinux2014_ppc64le.whl", hash = "sha256:f12970a26666a8775346003fd94347d03ccb98ab8aa063036818381acf5f523e", size = 138076 },
    { url = "https://files.pythonhosted.org/packages/d7/59/d7fc7fbdd3d4a64c2eae4fc7341a5aa39cf9549bd5e2d7f6d3c07f8b715b/orjson-3.10.16-cp313-cp313-manylinux_2_17_s390x.manylinux2014_s390x.whl", hash = "sha256:15a1431a245d856bd56e4d29ea0023eb4d2c8f71efe914beb3dee8ab3f0cd7fb", size = 142643 },
    { url = "https://files.pythonhosted.org/packages/92/0e/3bd8f2197d27601f16b4464ae948826da2bcf128af31230a9dbbad7ceb57/orjson-3.10.16-cp313-cp313-manylinux_2_17_x86_64.manylinux2014_x86_64.whl", hash = "sha256:c83655cfc247f399a222567d146524674a7b217af7ef8289c0ff53cfe8db09f0", size = 133168 },
    { url = "https://files.pythonhosted.org/packages/af/a8/351fd87b664b02f899f9144d2c3dc848b33ac04a5df05234cbfb9e2a7540/orjson-3.10.16-cp313-cp313-musllinux_1_2_aarch64.whl", hash = "sha256:fa59ae64cb6ddde8f09bdbf7baf933c4cd05734ad84dcf4e43b887eb24e37652", size = 135271 },
    { url = "https://files.pythonhosted.org/packages/ba/b0/a6d42a7d412d867c60c0337d95123517dd5a9370deea705ea1be0f89389e/orjson-3.10.16-cp313-cp313-musllinux_1_2_armv7l.whl", hash = "sha256:ca5426e5aacc2e9507d341bc169d8af9c3cbe88f4cd4c1cf2f87e8564730eb56", size = 412444 },
    { url = "https://files.pythonhosted.org/packages/79/ec/7572cd4e20863f60996f3f10bc0a6da64a6fd9c35954189a914cec0b7377/orjson-3.10.16-cp313-cp313-musllinux_1_2_i686.whl", hash = "sha256:6fd5da4edf98a400946cd3a195680de56f1e7575109b9acb9493331047157430", size = 152737 },
    { url = "https://files.pythonhosted.org/packages/a9/19/ceb9e8fed5403b2e76a8ac15f581b9d25780a3be3c9b3aa54b7777a210d5/orjson-3.10.16-cp313-cp313-musllinux_1_2_x86_64.whl", hash = "sha256:980ecc7a53e567169282a5e0ff078393bac78320d44238da4e246d71a4e0e8f5", size = 137482 },
    { url = "https://files.pythonhosted.org/packages/1b/78/a78bb810f3786579dbbbd94768284cbe8f2fd65167cd7020260679665c17/orjson-3.10.16-cp313-cp313-win32.whl", hash = "sha256:28f79944dd006ac540a6465ebd5f8f45dfdf0948ff998eac7a908275b4c1add6", size = 141714 },
    { url = "https://files.pythonhosted.org/packages/81/9c/b66ce9245ff319df2c3278acd351a3f6145ef34b4a2d7f4b0f739368370f/orjson-3.10.16-cp313-cp313-win_amd64.whl", hash = "sha256:fe0a145e96d51971407cb8ba947e63ead2aa915db59d6631a355f5f2150b56b7", size = 133954 },
]

[[package]]
name = "packaging"
version = "24.2"
source = { registry = "https://pypi.org/simple" }
sdist = { url = "https://files.pythonhosted.org/packages/d0/63/68dbb6eb2de9cb10ee4c9c14a0148804425e13c4fb20d61cce69f53106da/packaging-24.2.tar.gz", hash = "sha256:c228a6dc5e932d346bc5739379109d49e8853dd8223571c7c5b55260edc0b97f", size = 163950 }
wheels = [
    { url = "https://files.pythonhosted.org/packages/88/ef/eb23f262cca3c0c4eb7ab1933c3b1f03d021f2c48f54763065b6f0e321be/packaging-24.2-py3-none-any.whl", hash = "sha256:09abb1bccd265c01f4a3aa3f7a7db064b36514d2cba19a2f694fe6150451a759", size = 65451 },
]

[[package]]
name = "playwright"
version = "1.51.0"
source = { registry = "https://pypi.org/simple" }
dependencies = [
    { name = "greenlet" },
    { name = "pyee" },
]
wheels = [
    { url = "https://files.pythonhosted.org/packages/1b/e9/db98b5a8a41b3691be52dcc9b9d11b5db01bfc9b835e8e3ffe387b5c9266/playwright-1.51.0-py3-none-macosx_10_13_x86_64.whl", hash = "sha256:bcaaa3d5d73bda659bfb9ff2a288b51e85a91bd89eda86eaf8186550973e416a", size = 39634776 },
    { url = "https://files.pythonhosted.org/packages/32/4a/5f2ff6866bdf88e86147930b0be86b227f3691f4eb01daad5198302a8cbe/playwright-1.51.0-py3-none-macosx_11_0_arm64.whl", hash = "sha256:2e0ae6eb44297b24738e1a6d9c580ca4243b4e21b7e65cf936a71492c08dd0d4", size = 37986511 },
    { url = "https://files.pythonhosted.org/packages/ba/b1/061c322319072225beba45e8c6695b7c1429f83bb97bdb5ed51ea3a009fc/playwright-1.51.0-py3-none-macosx_11_0_universal2.whl", hash = "sha256:ab4c0ff00bded52c946be60734868febc964c8a08a9b448d7c20cb3811c6521c", size = 39634776 },
    { url = "https://files.pythonhosted.org/packages/7a/fd/bc60798803414ecab66456208eeff4308344d0c055ca0d294d2cdd692b60/playwright-1.51.0-py3-none-manylinux1_x86_64.whl", hash = "sha256:d5c9f67bc6ef49094618991c78a1466c5bac5ed09157660d78b8510b77f92746", size = 45164868 },
    { url = "https://files.pythonhosted.org/packages/0d/14/13db550d7b892aefe80f8581c6557a17cbfc2e084383cd09d25fdd488f6e/playwright-1.51.0-py3-none-manylinux_2_17_aarch64.manylinux2014_aarch64.whl", hash = "sha256:814e4ec2a1a0d6f6221f075622c06b31ceb2bdc6d622258cfefed900c01569ae", size = 44564157 },
    { url = "https://files.pythonhosted.org/packages/51/e4/4342f0bd51727df790deda95ee35db066ac05cf4593a73d0c42249fa39a6/playwright-1.51.0-py3-none-win32.whl", hash = "sha256:4cef804991867ea27f608b70fa288ee52a57651e22d02ab287f98f8620b9408c", size = 34862688 },
    { url = "https://files.pythonhosted.org/packages/20/0f/098488de02e3d52fc77e8d55c1467f6703701b6ea6788f40409bb8c00dd4/playwright-1.51.0-py3-none-win_amd64.whl", hash = "sha256:9ece9316c5d383aed1a207f079fc2d552fff92184f0ecf37cc596e912d00a8c3", size = 34862693 },
]

[[package]]
name = "posthog"
version = "3.23.0"
source = { registry = "https://pypi.org/simple" }
dependencies = [
    { name = "backoff" },
    { name = "distro" },
    { name = "monotonic" },
    { name = "python-dateutil" },
    { name = "requests" },
    { name = "six" },
]
sdist = { url = "https://files.pythonhosted.org/packages/5a/dd/30f7d2e992f80fcaedc5b99761e006bbb0b954813243542c480b9576b4be/posthog-3.23.0.tar.gz", hash = "sha256:1ac0305ab6c54a80c4a82c137231f17616bef007bbf474d1a529cda032d808eb", size = 72077 }
wheels = [
    { url = "https://files.pythonhosted.org/packages/17/1e/aa457f5b15c9a018434dd71567c4a8f09c1701607a1d4daf5f01d6eccb7a/posthog-3.23.0-py2.py3-none-any.whl", hash = "sha256:2b07d06670170ac2e21465dffa8d356722834cc877ab34e583da6e525c1037df", size = 84976 },
]

[[package]]
name = "proto-plus"
version = "1.26.1"
source = { registry = "https://pypi.org/simple" }
dependencies = [
    { name = "protobuf" },
]
sdist = { url = "https://files.pythonhosted.org/packages/f4/ac/87285f15f7cce6d4a008f33f1757fb5a13611ea8914eb58c3d0d26243468/proto_plus-1.26.1.tar.gz", hash = "sha256:21a515a4c4c0088a773899e23c7bbade3d18f9c66c73edd4c7ee3816bc96a012", size = 56142 }
wheels = [
    { url = "https://files.pythonhosted.org/packages/4e/6d/280c4c2ce28b1593a19ad5239c8b826871fc6ec275c21afc8e1820108039/proto_plus-1.26.1-py3-none-any.whl", hash = "sha256:13285478c2dcf2abb829db158e1047e2f1e8d63a077d94263c2b88b043c75a66", size = 50163 },
]

[[package]]
name = "protobuf"
version = "5.29.4"
source = { registry = "https://pypi.org/simple" }
sdist = { url = "https://files.pythonhosted.org/packages/17/7d/b9dca7365f0e2c4fa7c193ff795427cfa6290147e5185ab11ece280a18e7/protobuf-5.29.4.tar.gz", hash = "sha256:4f1dfcd7997b31ef8f53ec82781ff434a28bf71d9102ddde14d076adcfc78c99", size = 424902 }
wheels = [
    { url = "https://files.pythonhosted.org/packages/9a/b2/043a1a1a20edd134563699b0e91862726a0dc9146c090743b6c44d798e75/protobuf-5.29.4-cp310-abi3-win32.whl", hash = "sha256:13eb236f8eb9ec34e63fc8b1d6efd2777d062fa6aaa68268fb67cf77f6839ad7", size = 422709 },
    { url = "https://files.pythonhosted.org/packages/79/fc/2474b59570daa818de6124c0a15741ee3e5d6302e9d6ce0bdfd12e98119f/protobuf-5.29.4-cp310-abi3-win_amd64.whl", hash = "sha256:bcefcdf3976233f8a502d265eb65ea740c989bacc6c30a58290ed0e519eb4b8d", size = 434506 },
    { url = "https://files.pythonhosted.org/packages/46/de/7c126bbb06aa0f8a7b38aaf8bd746c514d70e6a2a3f6dd460b3b7aad7aae/protobuf-5.29.4-cp38-abi3-macosx_10_9_universal2.whl", hash = "sha256:307ecba1d852ec237e9ba668e087326a67564ef83e45a0189a772ede9e854dd0", size = 417826 },
    { url = "https://files.pythonhosted.org/packages/a2/b5/bade14ae31ba871a139aa45e7a8183d869efe87c34a4850c87b936963261/protobuf-5.29.4-cp38-abi3-manylinux2014_aarch64.whl", hash = "sha256:aec4962f9ea93c431d5714ed1be1c93f13e1a8618e70035ba2b0564d9e633f2e", size = 319574 },
    { url = "https://files.pythonhosted.org/packages/46/88/b01ed2291aae68b708f7d334288ad5fb3e7aa769a9c309c91a0d55cb91b0/protobuf-5.29.4-cp38-abi3-manylinux2014_x86_64.whl", hash = "sha256:d7d3f7d1d5a66ed4942d4fefb12ac4b14a29028b209d4bfb25c68ae172059922", size = 319672 },
    { url = "https://files.pythonhosted.org/packages/12/fb/a586e0c973c95502e054ac5f81f88394f24ccc7982dac19c515acd9e2c93/protobuf-5.29.4-py3-none-any.whl", hash = "sha256:3fde11b505e1597f71b875ef2fc52062b6a9740e5f7c8997ce878b6009145862", size = 172551 },
]

[[package]]
name = "pyasn1"
version = "0.6.1"
source = { registry = "https://pypi.org/simple" }
sdist = { url = "https://files.pythonhosted.org/packages/ba/e9/01f1a64245b89f039897cb0130016d79f77d52669aae6ee7b159a6c4c018/pyasn1-0.6.1.tar.gz", hash = "sha256:6f580d2bdd84365380830acf45550f2511469f673cb4a5ae3857a3170128b034", size = 145322 }
wheels = [
    { url = "https://files.pythonhosted.org/packages/c8/f1/d6a797abb14f6283c0ddff96bbdd46937f64122b8c925cab503dd37f8214/pyasn1-0.6.1-py3-none-any.whl", hash = "sha256:0d632f46f2ba09143da3a8afe9e33fb6f92fa2320ab7e886e2d0f7672af84629", size = 83135 },
]

[[package]]
name = "pyasn1-modules"
version = "0.4.2"
source = { registry = "https://pypi.org/simple" }
dependencies = [
    { name = "pyasn1" },
]
sdist = { url = "https://files.pythonhosted.org/packages/e9/e6/78ebbb10a8c8e4b61a59249394a4a594c1a7af95593dc933a349c8d00964/pyasn1_modules-0.4.2.tar.gz", hash = "sha256:677091de870a80aae844b1ca6134f54652fa2c8c5a52aa396440ac3106e941e6", size = 307892 }
wheels = [
    { url = "https://files.pythonhosted.org/packages/47/8d/d529b5d697919ba8c11ad626e835d4039be708a35b0d22de83a269a6682c/pyasn1_modules-0.4.2-py3-none-any.whl", hash = "sha256:29253a9207ce32b64c3ac6600edc75368f98473906e8fd1043bd6b5b1de2c14a", size = 181259 },
]

[[package]]
name = "pycparser"
version = "2.22"
source = { registry = "https://pypi.org/simple" }
sdist = { url = "https://files.pythonhosted.org/packages/1d/b2/31537cf4b1ca988837256c910a668b553fceb8f069bedc4b1c826024b52c/pycparser-2.22.tar.gz", hash = "sha256:491c8be9c040f5390f5bf44a5b07752bd07f56edf992381b05c701439eec10f6", size = 172736 }
wheels = [
    { url = "https://files.pythonhosted.org/packages/13/a3/a812df4e2dd5696d1f351d58b8fe16a405b234ad2886a0dab9183fb78109/pycparser-2.22-py3-none-any.whl", hash = "sha256:c3702b6d3dd8c7abc1afa565d7e63d53a1d0bd86cdc24edd75470f4de499cfcc", size = 117552 },
]

[[package]]
name = "pydantic"
version = "2.11.1"
source = { registry = "https://pypi.org/simple" }
dependencies = [
    { name = "annotated-types" },
    { name = "pydantic-core" },
    { name = "typing-extensions" },
    { name = "typing-inspection" },
]
sdist = { url = "https://files.pythonhosted.org/packages/93/a3/698b87a4d4d303d7c5f62ea5fbf7a79cab236ccfbd0a17847b7f77f8163e/pydantic-2.11.1.tar.gz", hash = "sha256:442557d2910e75c991c39f4b4ab18963d57b9b55122c8b2a9cd176d8c29ce968", size = 782817 }
wheels = [
    { url = "https://files.pythonhosted.org/packages/cc/12/f9221a949f2419e2e23847303c002476c26fbcfd62dc7f3d25d0bec5ca99/pydantic-2.11.1-py3-none-any.whl", hash = "sha256:5b6c415eee9f8123a14d859be0c84363fec6b1feb6b688d6435801230b56e0b8", size = 442648 },
]

[[package]]
name = "pydantic-core"
version = "2.33.0"
source = { registry = "https://pypi.org/simple" }
dependencies = [
    { name = "typing-extensions" },
]
sdist = { url = "https://files.pythonhosted.org/packages/b9/05/91ce14dfd5a3a99555fce436318cc0fd1f08c4daa32b3248ad63669ea8b4/pydantic_core-2.33.0.tar.gz", hash = "sha256:40eb8af662ba409c3cbf4a8150ad32ae73514cd7cb1f1a2113af39763dd616b3", size = 434080 }
wheels = [
    { url = "https://files.pythonhosted.org/packages/f0/93/9e97af2619b4026596487a79133e425c7d3c374f0a7f100f3d76bcdf9c83/pydantic_core-2.33.0-cp311-cp311-macosx_10_12_x86_64.whl", hash = "sha256:a608a75846804271cf9c83e40bbb4dab2ac614d33c6fd5b0c6187f53f5c593ef", size = 2042784 },
    { url = "https://files.pythonhosted.org/packages/42/b4/0bba8412fd242729feeb80e7152e24f0e1a1c19f4121ca3d4a307f4e6222/pydantic_core-2.33.0-cp311-cp311-macosx_11_0_arm64.whl", hash = "sha256:e1c69aa459f5609dec2fa0652d495353accf3eda5bdb18782bc5a2ae45c9273a", size = 1858179 },
    { url = "https://files.pythonhosted.org/packages/69/1f/c1c40305d929bd08af863df64b0a26203b70b352a1962d86f3bcd52950fe/pydantic_core-2.33.0-cp311-cp311-manylinux_2_17_aarch64.manylinux2014_aarch64.whl", hash = "sha256:b9ec80eb5a5f45a2211793f1c4aeddff0c3761d1c70d684965c1807e923a588b", size = 1909396 },
    { url = "https://files.pythonhosted.org/packages/0f/99/d2e727375c329c1e652b5d450fbb9d56e8c3933a397e4bd46e67c68c2cd5/pydantic_core-2.33.0-cp311-cp311-manylinux_2_17_armv7l.manylinux2014_armv7l.whl", hash = "sha256:e925819a98318d17251776bd3d6aa9f3ff77b965762155bdad15d1a9265c4cfd", size = 1998264 },
    { url = "https://files.pythonhosted.org/packages/9c/2e/3119a33931278d96ecc2e9e1b9d50c240636cfeb0c49951746ae34e4de74/pydantic_core-2.33.0-cp311-cp311-manylinux_2_17_ppc64le.manylinux2014_ppc64le.whl", hash = "sha256:5bf68bb859799e9cec3d9dd8323c40c00a254aabb56fe08f907e437005932f2b", size = 2140588 },
    { url = "https://files.pythonhosted.org/packages/35/bd/9267bd1ba55f17c80ef6cb7e07b3890b4acbe8eb6014f3102092d53d9300/pydantic_core-2.33.0-cp311-cp311-manylinux_2_17_s390x.manylinux2014_s390x.whl", hash = "sha256:1b2ea72dea0825949a045fa4071f6d5b3d7620d2a208335207793cf29c5a182d", size = 2746296 },
    { url = "https://files.pythonhosted.org/packages/6f/ed/ef37de6478a412ee627cbebd73e7b72a680f45bfacce9ff1199de6e17e88/pydantic_core-2.33.0-cp311-cp311-manylinux_2_17_x86_64.manylinux2014_x86_64.whl", hash = "sha256:1583539533160186ac546b49f5cde9ffc928062c96920f58bd95de32ffd7bffd", size = 2005555 },
    { url = "https://files.pythonhosted.org/packages/dd/84/72c8d1439585d8ee7bc35eb8f88a04a4d302ee4018871f1f85ae1b0c6625/pydantic_core-2.33.0-cp311-cp311-manylinux_2_5_i686.manylinux1_i686.whl", hash = "sha256:23c3e77bf8a7317612e5c26a3b084c7edeb9552d645742a54a5867635b4f2453", size = 2124452 },
    { url = "https://files.pythonhosted.org/packages/a7/8f/cb13de30c6a3e303423751a529a3d1271c2effee4b98cf3e397a66ae8498/pydantic_core-2.33.0-cp311-cp311-musllinux_1_1_aarch64.whl", hash = "sha256:a7a7f2a3f628d2f7ef11cb6188bcf0b9e1558151d511b974dfea10a49afe192b", size = 2087001 },
    { url = "https://files.pythonhosted.org/packages/83/d0/e93dc8884bf288a63fedeb8040ac8f29cb71ca52e755f48e5170bb63e55b/pydantic_core-2.33.0-cp311-cp311-musllinux_1_1_armv7l.whl", hash = "sha256:f1fb026c575e16f673c61c7b86144517705865173f3d0907040ac30c4f9f5915", size = 2261663 },
    { url = "https://files.pythonhosted.org/packages/4c/ba/4b7739c95efa0b542ee45fd872c8f6b1884ab808cf04ce7ac6621b6df76e/pydantic_core-2.33.0-cp311-cp311-musllinux_1_1_x86_64.whl", hash = "sha256:635702b2fed997e0ac256b2cfbdb4dd0bf7c56b5d8fba8ef03489c03b3eb40e2", size = 2257786 },
    { url = "https://files.pythonhosted.org/packages/cc/98/73cbca1d2360c27752cfa2fcdcf14d96230e92d7d48ecd50499865c56bf7/pydantic_core-2.33.0-cp311-cp311-win32.whl", hash = "sha256:07b4ced28fccae3f00626eaa0c4001aa9ec140a29501770a88dbbb0966019a86", size = 1925697 },
    { url = "https://files.pythonhosted.org/packages/9a/26/d85a40edeca5d8830ffc33667d6fef329fd0f4bc0c5181b8b0e206cfe488/pydantic_core-2.33.0-cp311-cp311-win_amd64.whl", hash = "sha256:4927564be53239a87770a5f86bdc272b8d1fbb87ab7783ad70255b4ab01aa25b", size = 1949859 },
    { url = "https://files.pythonhosted.org/packages/7e/0b/5a381605f0b9870465b805f2c86c06b0a7c191668ebe4117777306c2c1e5/pydantic_core-2.33.0-cp311-cp311-win_arm64.whl", hash = "sha256:69297418ad644d521ea3e1aa2e14a2a422726167e9ad22b89e8f1130d68e1e9a", size = 1907978 },
    { url = "https://files.pythonhosted.org/packages/a9/c4/c9381323cbdc1bb26d352bc184422ce77c4bc2f2312b782761093a59fafc/pydantic_core-2.33.0-cp312-cp312-macosx_10_12_x86_64.whl", hash = "sha256:6c32a40712e3662bebe524abe8abb757f2fa2000028d64cc5a1006016c06af43", size = 2025127 },
    { url = "https://files.pythonhosted.org/packages/6f/bd/af35278080716ecab8f57e84515c7dc535ed95d1c7f52c1c6f7b313a9dab/pydantic_core-2.33.0-cp312-cp312-macosx_11_0_arm64.whl", hash = "sha256:8ec86b5baa36f0a0bfb37db86c7d52652f8e8aa076ab745ef7725784183c3fdd", size = 1851687 },
    { url = "https://files.pythonhosted.org/packages/12/e4/a01461225809c3533c23bd1916b1e8c2e21727f0fea60ab1acbffc4e2fca/pydantic_core-2.33.0-cp312-cp312-manylinux_2_17_aarch64.manylinux2014_aarch64.whl", hash = "sha256:4deac83a8cc1d09e40683be0bc6d1fa4cde8df0a9bf0cda5693f9b0569ac01b6", size = 1892232 },
    { url = "https://files.pythonhosted.org/packages/51/17/3d53d62a328fb0a49911c2962036b9e7a4f781b7d15e9093c26299e5f76d/pydantic_core-2.33.0-cp312-cp312-manylinux_2_17_armv7l.manylinux2014_armv7l.whl", hash = "sha256:175ab598fb457a9aee63206a1993874badf3ed9a456e0654273e56f00747bbd6", size = 1977896 },
    { url = "https://files.pythonhosted.org/packages/30/98/01f9d86e02ec4a38f4b02086acf067f2c776b845d43f901bd1ee1c21bc4b/pydantic_core-2.33.0-cp312-cp312-manylinux_2_17_ppc64le.manylinux2014_ppc64le.whl", hash = "sha256:5f36afd0d56a6c42cf4e8465b6441cf546ed69d3a4ec92724cc9c8c61bd6ecf4", size = 2127717 },
    { url = "https://files.pythonhosted.org/packages/3c/43/6f381575c61b7c58b0fd0b92134c5a1897deea4cdfc3d47567b3ff460a4e/pydantic_core-2.33.0-cp312-cp312-manylinux_2_17_s390x.manylinux2014_s390x.whl", hash = "sha256:0a98257451164666afafc7cbf5fb00d613e33f7e7ebb322fbcd99345695a9a61", size = 2680287 },
    { url = "https://files.pythonhosted.org/packages/01/42/c0d10d1451d161a9a0da9bbef023b8005aa26e9993a8cc24dc9e3aa96c93/pydantic_core-2.33.0-cp312-cp312-manylinux_2_17_x86_64.manylinux2014_x86_64.whl", hash = "sha256:ecc6d02d69b54a2eb83ebcc6f29df04957f734bcf309d346b4f83354d8376862", size = 2008276 },
    { url = "https://files.pythonhosted.org/packages/20/ca/e08df9dba546905c70bae44ced9f3bea25432e34448d95618d41968f40b7/pydantic_core-2.33.0-cp312-cp312-manylinux_2_5_i686.manylinux1_i686.whl", hash = "sha256:1a69b7596c6603afd049ce7f3835bcf57dd3892fc7279f0ddf987bebed8caa5a", size = 2115305 },
    { url = "https://files.pythonhosted.org/packages/03/1f/9b01d990730a98833113581a78e595fd40ed4c20f9693f5a658fb5f91eff/pydantic_core-2.33.0-cp312-cp312-musllinux_1_1_aarch64.whl", hash = "sha256:ea30239c148b6ef41364c6f51d103c2988965b643d62e10b233b5efdca8c0099", size = 2068999 },
    { url = "https://files.pythonhosted.org/packages/20/18/fe752476a709191148e8b1e1139147841ea5d2b22adcde6ee6abb6c8e7cf/pydantic_core-2.33.0-cp312-cp312-musllinux_1_1_armv7l.whl", hash = "sha256:abfa44cf2f7f7d7a199be6c6ec141c9024063205545aa09304349781b9a125e6", size = 2241488 },
    { url = "https://files.pythonhosted.org/packages/81/22/14738ad0a0bf484b928c9e52004f5e0b81dd8dabbdf23b843717b37a71d1/pydantic_core-2.33.0-cp312-cp312-musllinux_1_1_x86_64.whl", hash = "sha256:20d4275f3c4659d92048c70797e5fdc396c6e4446caf517ba5cad2db60cd39d3", size = 2248430 },
    { url = "https://files.pythonhosted.org/packages/e8/27/be7571e215ac8d321712f2433c445b03dbcd645366a18f67b334df8912bc/pydantic_core-2.33.0-cp312-cp312-win32.whl", hash = "sha256:918f2013d7eadea1d88d1a35fd4a1e16aaf90343eb446f91cb091ce7f9b431a2", size = 1908353 },
    { url = "https://files.pythonhosted.org/packages/be/3a/be78f28732f93128bd0e3944bdd4b3970b389a1fbd44907c97291c8dcdec/pydantic_core-2.33.0-cp312-cp312-win_amd64.whl", hash = "sha256:aec79acc183865bad120b0190afac467c20b15289050648b876b07777e67ea48", size = 1955956 },
    { url = "https://files.pythonhosted.org/packages/21/26/b8911ac74faa994694b76ee6a22875cc7a4abea3c381fdba4edc6c6bef84/pydantic_core-2.33.0-cp312-cp312-win_arm64.whl", hash = "sha256:5461934e895968655225dfa8b3be79e7e927e95d4bd6c2d40edd2fa7052e71b6", size = 1903259 },
    { url = "https://files.pythonhosted.org/packages/79/20/de2ad03ce8f5b3accf2196ea9b44f31b0cd16ac6e8cfc6b21976ed45ec35/pydantic_core-2.33.0-cp313-cp313-macosx_10_12_x86_64.whl", hash = "sha256:f00e8b59e1fc8f09d05594aa7d2b726f1b277ca6155fc84c0396db1b373c4555", size = 2032214 },
    { url = "https://files.pythonhosted.org/packages/f9/af/6817dfda9aac4958d8b516cbb94af507eb171c997ea66453d4d162ae8948/pydantic_core-2.33.0-cp313-cp313-macosx_11_0_arm64.whl", hash = "sha256:1a73be93ecef45786d7d95b0c5e9b294faf35629d03d5b145b09b81258c7cd6d", size = 1852338 },
    { url = "https://files.pythonhosted.org/packages/44/f3/49193a312d9c49314f2b953fb55740b7c530710977cabe7183b8ef111b7f/pydantic_core-2.33.0-cp313-cp313-manylinux_2_17_aarch64.manylinux2014_aarch64.whl", hash = "sha256:ff48a55be9da6930254565ff5238d71d5e9cd8c5487a191cb85df3bdb8c77365", size = 1896913 },
    { url = "https://files.pythonhosted.org/packages/06/e0/c746677825b2e29a2fa02122a8991c83cdd5b4c5f638f0664d4e35edd4b2/pydantic_core-2.33.0-cp313-cp313-manylinux_2_17_armv7l.manylinux2014_armv7l.whl", hash = "sha256:26a4ea04195638dcd8c53dadb545d70badba51735b1594810e9768c2c0b4a5da", size = 1986046 },
    { url = "https://files.pythonhosted.org/packages/11/ec/44914e7ff78cef16afb5e5273d480c136725acd73d894affdbe2a1bbaad5/pydantic_core-2.33.0-cp313-cp313-manylinux_2_17_ppc64le.manylinux2014_ppc64le.whl", hash = "sha256:41d698dcbe12b60661f0632b543dbb119e6ba088103b364ff65e951610cb7ce0", size = 2128097 },
    { url = "https://files.pythonhosted.org/packages/fe/f5/c6247d424d01f605ed2e3802f338691cae17137cee6484dce9f1ac0b872b/pydantic_core-2.33.0-cp313-cp313-manylinux_2_17_s390x.manylinux2014_s390x.whl", hash = "sha256:ae62032ef513fe6281ef0009e30838a01057b832dc265da32c10469622613885", size = 2681062 },
    { url = "https://files.pythonhosted.org/packages/f0/85/114a2113b126fdd7cf9a9443b1b1fe1b572e5bd259d50ba9d5d3e1927fa9/pydantic_core-2.33.0-cp313-cp313-manylinux_2_17_x86_64.manylinux2014_x86_64.whl", hash = "sha256:f225f3a3995dbbc26affc191d0443c6c4aa71b83358fd4c2b7d63e2f6f0336f9", size = 2007487 },
    { url = "https://files.pythonhosted.org/packages/e6/40/3c05ed28d225c7a9acd2b34c5c8010c279683a870219b97e9f164a5a8af0/pydantic_core-2.33.0-cp313-cp313-manylinux_2_5_i686.manylinux1_i686.whl", hash = "sha256:5bdd36b362f419c78d09630cbaebc64913f66f62bda6d42d5fbb08da8cc4f181", size = 2121382 },
    { url = "https://files.pythonhosted.org/packages/8a/22/e70c086f41eebd323e6baa92cc906c3f38ddce7486007eb2bdb3b11c8f64/pydantic_core-2.33.0-cp313-cp313-musllinux_1_1_aarch64.whl", hash = "sha256:2a0147c0bef783fd9abc9f016d66edb6cac466dc54a17ec5f5ada08ff65caf5d", size = 2072473 },
    { url = "https://files.pythonhosted.org/packages/3e/84/d1614dedd8fe5114f6a0e348bcd1535f97d76c038d6102f271433cd1361d/pydantic_core-2.33.0-cp313-cp313-musllinux_1_1_armv7l.whl", hash = "sha256:c860773a0f205926172c6644c394e02c25421dc9a456deff16f64c0e299487d3", size = 2249468 },
    { url = "https://files.pythonhosted.org/packages/b0/c0/787061eef44135e00fddb4b56b387a06c303bfd3884a6df9bea5cb730230/pydantic_core-2.33.0-cp313-cp313-musllinux_1_1_x86_64.whl", hash = "sha256:138d31e3f90087f42aa6286fb640f3c7a8eb7bdae829418265e7e7474bd2574b", size = 2254716 },
    { url = "https://files.pythonhosted.org/packages/ae/e2/27262eb04963201e89f9c280f1e10c493a7a37bc877e023f31aa72d2f911/pydantic_core-2.33.0-cp313-cp313-win32.whl", hash = "sha256:d20cbb9d3e95114325780f3cfe990f3ecae24de7a2d75f978783878cce2ad585", size = 1916450 },
    { url = "https://files.pythonhosted.org/packages/13/8d/25ff96f1e89b19e0b70b3cd607c9ea7ca27e1dcb810a9cd4255ed6abf869/pydantic_core-2.33.0-cp313-cp313-win_amd64.whl", hash = "sha256:ca1103d70306489e3d006b0f79db8ca5dd3c977f6f13b2c59ff745249431a606", size = 1956092 },
    { url = "https://files.pythonhosted.org/packages/1b/64/66a2efeff657b04323ffcd7b898cb0354d36dae3a561049e092134a83e9c/pydantic_core-2.33.0-cp313-cp313-win_arm64.whl", hash = "sha256:6291797cad239285275558e0a27872da735b05c75d5237bbade8736f80e4c225", size = 1908367 },
    { url = "https://files.pythonhosted.org/packages/52/54/295e38769133363d7ec4a5863a4d579f331728c71a6644ff1024ee529315/pydantic_core-2.33.0-cp313-cp313t-macosx_11_0_arm64.whl", hash = "sha256:7b79af799630af263eca9ec87db519426d8c9b3be35016eddad1832bac812d87", size = 1813331 },
    { url = "https://files.pythonhosted.org/packages/4c/9c/0c8ea02db8d682aa1ef48938abae833c1d69bdfa6e5ec13b21734b01ae70/pydantic_core-2.33.0-cp313-cp313t-manylinux_2_17_x86_64.manylinux2014_x86_64.whl", hash = "sha256:eabf946a4739b5237f4f56d77fa6668263bc466d06a8036c055587c130a46f7b", size = 1986653 },
    { url = "https://files.pythonhosted.org/packages/8e/4f/3fb47d6cbc08c7e00f92300e64ba655428c05c56b8ab6723bd290bae6458/pydantic_core-2.33.0-cp313-cp313t-win_amd64.whl", hash = "sha256:8a1d581e8cdbb857b0e0e81df98603376c1a5c34dc5e54039dcc00f043df81e7", size = 1931234 },
    { url = "https://files.pythonhosted.org/packages/2b/b2/553e42762e7b08771fca41c0230c1ac276f9e79e78f57628e1b7d328551d/pydantic_core-2.33.0-pp311-pypy311_pp73-macosx_10_12_x86_64.whl", hash = "sha256:5d8dc9f63a26f7259b57f46a7aab5af86b2ad6fbe48487500bb1f4b27e051e4c", size = 2041207 },
    { url = "https://files.pythonhosted.org/packages/85/81/a91a57bbf3efe53525ab75f65944b8950e6ef84fe3b9a26c1ec173363263/pydantic_core-2.33.0-pp311-pypy311_pp73-macosx_11_0_arm64.whl", hash = "sha256:30369e54d6d0113d2aa5aee7a90d17f225c13d87902ace8fcd7bbf99b19124db", size = 1873736 },
    { url = "https://files.pythonhosted.org/packages/9c/d2/5ab52e9f551cdcbc1ee99a0b3ef595f56d031f66f88e5ca6726c49f9ce65/pydantic_core-2.33.0-pp311-pypy311_pp73-manylinux_2_17_aarch64.manylinux2014_aarch64.whl", hash = "sha256:f3eb479354c62067afa62f53bb387827bee2f75c9c79ef25eef6ab84d4b1ae3b", size = 1903794 },
    { url = "https://files.pythonhosted.org/packages/2f/5f/a81742d3f3821b16f1265f057d6e0b68a3ab13a814fe4bffac536a1f26fd/pydantic_core-2.33.0-pp311-pypy311_pp73-manylinux_2_17_x86_64.manylinux2014_x86_64.whl", hash = "sha256:0310524c833d91403c960b8a3cf9f46c282eadd6afd276c8c5edc617bd705dc9", size = 2083457 },
    { url = "https://files.pythonhosted.org/packages/b5/2f/e872005bc0fc47f9c036b67b12349a8522d32e3bda928e82d676e2a594d1/pydantic_core-2.33.0-pp311-pypy311_pp73-manylinux_2_5_i686.manylinux1_i686.whl", hash = "sha256:eddb18a00bbb855325db27b4c2a89a4ba491cd6a0bd6d852b225172a1f54b36c", size = 2119537 },
    { url = "https://files.pythonhosted.org/packages/d3/13/183f13ce647202eaf3dada9e42cdfc59cbb95faedd44d25f22b931115c7f/pydantic_core-2.33.0-pp311-pypy311_pp73-musllinux_1_1_aarch64.whl", hash = "sha256:ade5dbcf8d9ef8f4b28e682d0b29f3008df9842bb5ac48ac2c17bc55771cc976", size = 2080069 },
    { url = "https://files.pythonhosted.org/packages/23/8b/b6be91243da44a26558d9c3a9007043b3750334136c6550551e8092d6d96/pydantic_core-2.33.0-pp311-pypy311_pp73-musllinux_1_1_armv7l.whl", hash = "sha256:2c0afd34f928383e3fd25740f2050dbac9d077e7ba5adbaa2227f4d4f3c8da5c", size = 2251618 },
    { url = "https://files.pythonhosted.org/packages/aa/c5/fbcf1977035b834f63eb542e74cd6c807177f383386175b468f0865bcac4/pydantic_core-2.33.0-pp311-pypy311_pp73-musllinux_1_1_x86_64.whl", hash = "sha256:7da333f21cd9df51d5731513a6d39319892947604924ddf2e24a4612975fb936", size = 2255374 },
    { url = "https://files.pythonhosted.org/packages/2f/f8/66f328e411f1c9574b13c2c28ab01f308b53688bbbe6ca8fb981e6cabc42/pydantic_core-2.33.0-pp311-pypy311_pp73-win_amd64.whl", hash = "sha256:4b6d77c75a57f041c5ee915ff0b0bb58eabb78728b69ed967bc5b780e8f701b8", size = 2082099 },
]

[[package]]
name = "pydantic-settings"
version = "2.8.1"
source = { registry = "https://pypi.org/simple" }
dependencies = [
    { name = "pydantic" },
    { name = "python-dotenv" },
]
sdist = { url = "https://files.pythonhosted.org/packages/88/82/c79424d7d8c29b994fb01d277da57b0a9b09cc03c3ff875f9bd8a86b2145/pydantic_settings-2.8.1.tar.gz", hash = "sha256:d5c663dfbe9db9d5e1c646b2e161da12f0d734d422ee56f567d0ea2cee4e8585", size = 83550 }
wheels = [
    { url = "https://files.pythonhosted.org/packages/0b/53/a64f03044927dc47aafe029c42a5b7aabc38dfb813475e0e1bf71c4a59d0/pydantic_settings-2.8.1-py3-none-any.whl", hash = "sha256:81942d5ac3d905f7f3ee1a70df5dfb62d5569c12f51a5a647defc1c3d9ee2e9c", size = 30839 },
]

[[package]]
name = "pyee"
version = "12.1.1"
source = { registry = "https://pypi.org/simple" }
dependencies = [
    { name = "typing-extensions" },
]
sdist = { url = "https://files.pythonhosted.org/packages/0a/37/8fb6e653597b2b67ef552ed49b438d5398ba3b85a9453f8ada0fd77d455c/pyee-12.1.1.tar.gz", hash = "sha256:bbc33c09e2ff827f74191e3e5bbc6be7da02f627b7ec30d86f5ce1a6fb2424a3", size = 30915 }
wheels = [
    { url = "https://files.pythonhosted.org/packages/25/68/7e150cba9eeffdeb3c5cecdb6896d70c8edd46ce41c0491e12fb2b2256ff/pyee-12.1.1-py3-none-any.whl", hash = "sha256:18a19c650556bb6b32b406d7f017c8f513aceed1ef7ca618fb65de7bd2d347ef", size = 15527 },
]

[[package]]
name = "pyparsing"
version = "3.2.3"
source = { registry = "https://pypi.org/simple" }
sdist = { url = "https://files.pythonhosted.org/packages/bb/22/f1129e69d94ffff626bdb5c835506b3a5b4f3d070f17ea295e12c2c6f60f/pyparsing-3.2.3.tar.gz", hash = "sha256:b9c13f1ab8b3b542f72e28f634bad4de758ab3ce4546e4301970ad6fa77c38be", size = 1088608 }
wheels = [
    { url = "https://files.pythonhosted.org/packages/05/e7/df2285f3d08fee213f2d041540fa4fc9ca6c2d44cf36d3a035bf2a8d2bcc/pyparsing-3.2.3-py3-none-any.whl", hash = "sha256:a749938e02d6fd0b59b356ca504a24982314bb090c383e3cf201c95ef7e2bfcf", size = 111120 },
]

[[package]]
name = "python-dateutil"
version = "2.9.0.post0"
source = { registry = "https://pypi.org/simple" }
dependencies = [
    { name = "six" },
]
sdist = { url = "https://files.pythonhosted.org/packages/66/c0/0c8b6ad9f17a802ee498c46e004a0eb49bc148f2fd230864601a86dcf6db/python-dateutil-2.9.0.post0.tar.gz", hash = "sha256:37dd54208da7e1cd875388217d5e00ebd4179249f90fb72437e91a35459a0ad3", size = 342432 }
wheels = [
    { url = "https://files.pythonhosted.org/packages/ec/57/56b9bcc3c9c6a792fcbaf139543cee77261f3651ca9da0c93f5c1221264b/python_dateutil-2.9.0.post0-py2.py3-none-any.whl", hash = "sha256:a8b2bc7bffae282281c8140a97d3aa9c14da0b136dfe83f850eea9a5f7470427", size = 229892 },
]

[[package]]
name = "python-dotenv"
version = "1.1.0"
source = { registry = "https://pypi.org/simple" }
sdist = { url = "https://files.pythonhosted.org/packages/88/2c/7bb1416c5620485aa793f2de31d3df393d3686aa8a8506d11e10e13c5baf/python_dotenv-1.1.0.tar.gz", hash = "sha256:41f90bc6f5f177fb41f53e87666db362025010eb28f60a01c9143bfa33a2b2d5", size = 39920 }
wheels = [
    { url = "https://files.pythonhosted.org/packages/1e/18/98a99ad95133c6a6e2005fe89faedf294a748bd5dc803008059409ac9b1e/python_dotenv-1.1.0-py3-none-any.whl", hash = "sha256:d7c01d9e2293916c18baf562d95698754b0dbbb5e74d457c45d4f6561fb9d55d", size = 20256 },
]

[[package]]
name = "python-engineio"
version = "4.12.0"
source = { registry = "https://pypi.org/simple" }
dependencies = [
    { name = "simple-websocket" },
]
sdist = { url = "https://files.pythonhosted.org/packages/f7/e1/eee1129544b7f78fa2afa9fa0fce153cdcb21015b9b331d1b8adf90f45cb/python_engineio-4.12.0.tar.gz", hash = "sha256:f42a36a868d7063aa10ddccf6bd6117a169b6bd00d7ca53999772093b62014f9", size = 91503 }
wheels = [
    { url = "https://files.pythonhosted.org/packages/2b/f7/0aeea75424c47633c1d98557a2323be23bed31fa950f00161b34a5150d06/python_engineio-4.12.0-py3-none-any.whl", hash = "sha256:a0c47c129c39777e8ebc6d18011efd50db2144e4e8f08983acae8a3614626535", size = 59319 },
]

[[package]]
name = "python-socketio"
version = "5.13.0"
source = { registry = "https://pypi.org/simple" }
dependencies = [
    { name = "bidict" },
    { name = "python-engineio" },
]
sdist = { url = "https://files.pythonhosted.org/packages/21/1a/396d50ccf06ee539fa758ce5623b59a9cb27637fc4b2dc07ed08bf495e77/python_socketio-5.13.0.tar.gz", hash = "sha256:ac4e19a0302ae812e23b712ec8b6427ca0521f7c582d6abb096e36e24a263029", size = 121125 }
wheels = [
    { url = "https://files.pythonhosted.org/packages/3c/32/b4fb8585d1be0f68bde7e110dffbcf354915f77ad8c778563f0ad9655c02/python_socketio-5.13.0-py3-none-any.whl", hash = "sha256:51f68d6499f2df8524668c24bcec13ba1414117cfb3a90115c559b601ab10caf", size = 77800 },
]

[[package]]
name = "pyyaml"
version = "6.0.2"
source = { registry = "https://pypi.org/simple" }
sdist = { url = "https://files.pythonhosted.org/packages/54/ed/79a089b6be93607fa5cdaedf301d7dfb23af5f25c398d5ead2525b063e17/pyyaml-6.0.2.tar.gz", hash = "sha256:d584d9ec91ad65861cc08d42e834324ef890a082e591037abe114850ff7bbc3e", size = 130631 }
wheels = [
    { url = "https://files.pythonhosted.org/packages/f8/aa/7af4e81f7acba21a4c6be026da38fd2b872ca46226673c89a758ebdc4fd2/PyYAML-6.0.2-cp311-cp311-macosx_10_9_x86_64.whl", hash = "sha256:cc1c1159b3d456576af7a3e4d1ba7e6924cb39de8f67111c735f6fc832082774", size = 184612 },
    { url = "https://files.pythonhosted.org/packages/8b/62/b9faa998fd185f65c1371643678e4d58254add437edb764a08c5a98fb986/PyYAML-6.0.2-cp311-cp311-macosx_11_0_arm64.whl", hash = "sha256:1e2120ef853f59c7419231f3bf4e7021f1b936f6ebd222406c3b60212205d2ee", size = 172040 },
    { url = "https://files.pythonhosted.org/packages/ad/0c/c804f5f922a9a6563bab712d8dcc70251e8af811fce4524d57c2c0fd49a4/PyYAML-6.0.2-cp311-cp311-manylinux_2_17_aarch64.manylinux2014_aarch64.whl", hash = "sha256:5d225db5a45f21e78dd9358e58a98702a0302f2659a3c6cd320564b75b86f47c", size = 736829 },
    { url = "https://files.pythonhosted.org/packages/51/16/6af8d6a6b210c8e54f1406a6b9481febf9c64a3109c541567e35a49aa2e7/PyYAML-6.0.2-cp311-cp311-manylinux_2_17_s390x.manylinux2014_s390x.whl", hash = "sha256:5ac9328ec4831237bec75defaf839f7d4564be1e6b25ac710bd1a96321cc8317", size = 764167 },
    { url = "https://files.pythonhosted.org/packages/75/e4/2c27590dfc9992f73aabbeb9241ae20220bd9452df27483b6e56d3975cc5/PyYAML-6.0.2-cp311-cp311-manylinux_2_17_x86_64.manylinux2014_x86_64.whl", hash = "sha256:3ad2a3decf9aaba3d29c8f537ac4b243e36bef957511b4766cb0057d32b0be85", size = 762952 },
    { url = "https://files.pythonhosted.org/packages/9b/97/ecc1abf4a823f5ac61941a9c00fe501b02ac3ab0e373c3857f7d4b83e2b6/PyYAML-6.0.2-cp311-cp311-musllinux_1_1_aarch64.whl", hash = "sha256:ff3824dc5261f50c9b0dfb3be22b4567a6f938ccce4587b38952d85fd9e9afe4", size = 735301 },
    { url = "https://files.pythonhosted.org/packages/45/73/0f49dacd6e82c9430e46f4a027baa4ca205e8b0a9dce1397f44edc23559d/PyYAML-6.0.2-cp311-cp311-musllinux_1_1_x86_64.whl", hash = "sha256:797b4f722ffa07cc8d62053e4cff1486fa6dc094105d13fea7b1de7d8bf71c9e", size = 756638 },
    { url = "https://files.pythonhosted.org/packages/22/5f/956f0f9fc65223a58fbc14459bf34b4cc48dec52e00535c79b8db361aabd/PyYAML-6.0.2-cp311-cp311-win32.whl", hash = "sha256:11d8f3dd2b9c1207dcaf2ee0bbbfd5991f571186ec9cc78427ba5bd32afae4b5", size = 143850 },
    { url = "https://files.pythonhosted.org/packages/ed/23/8da0bbe2ab9dcdd11f4f4557ccaf95c10b9811b13ecced089d43ce59c3c8/PyYAML-6.0.2-cp311-cp311-win_amd64.whl", hash = "sha256:e10ce637b18caea04431ce14fabcf5c64a1c61ec9c56b071a4b7ca131ca52d44", size = 161980 },
    { url = "https://files.pythonhosted.org/packages/86/0c/c581167fc46d6d6d7ddcfb8c843a4de25bdd27e4466938109ca68492292c/PyYAML-6.0.2-cp312-cp312-macosx_10_9_x86_64.whl", hash = "sha256:c70c95198c015b85feafc136515252a261a84561b7b1d51e3384e0655ddf25ab", size = 183873 },
    { url = "https://files.pythonhosted.org/packages/a8/0c/38374f5bb272c051e2a69281d71cba6fdb983413e6758b84482905e29a5d/PyYAML-6.0.2-cp312-cp312-macosx_11_0_arm64.whl", hash = "sha256:ce826d6ef20b1bc864f0a68340c8b3287705cae2f8b4b1d932177dcc76721725", size = 173302 },
    { url = "https://files.pythonhosted.org/packages/c3/93/9916574aa8c00aa06bbac729972eb1071d002b8e158bd0e83a3b9a20a1f7/PyYAML-6.0.2-cp312-cp312-manylinux_2_17_aarch64.manylinux2014_aarch64.whl", hash = "sha256:1f71ea527786de97d1a0cc0eacd1defc0985dcf6b3f17bb77dcfc8c34bec4dc5", size = 739154 },
    { url = "https://files.pythonhosted.org/packages/95/0f/b8938f1cbd09739c6da569d172531567dbcc9789e0029aa070856f123984/PyYAML-6.0.2-cp312-cp312-manylinux_2_17_s390x.manylinux2014_s390x.whl", hash = "sha256:9b22676e8097e9e22e36d6b7bda33190d0d400f345f23d4065d48f4ca7ae0425", size = 766223 },
    { url = "https://files.pythonhosted.org/packages/b9/2b/614b4752f2e127db5cc206abc23a8c19678e92b23c3db30fc86ab731d3bd/PyYAML-6.0.2-cp312-cp312-manylinux_2_17_x86_64.manylinux2014_x86_64.whl", hash = "sha256:80bab7bfc629882493af4aa31a4cfa43a4c57c83813253626916b8c7ada83476", size = 767542 },
    { url = "https://files.pythonhosted.org/packages/d4/00/dd137d5bcc7efea1836d6264f049359861cf548469d18da90cd8216cf05f/PyYAML-6.0.2-cp312-cp312-musllinux_1_1_aarch64.whl", hash = "sha256:0833f8694549e586547b576dcfaba4a6b55b9e96098b36cdc7ebefe667dfed48", size = 731164 },
    { url = "https://files.pythonhosted.org/packages/c9/1f/4f998c900485e5c0ef43838363ba4a9723ac0ad73a9dc42068b12aaba4e4/PyYAML-6.0.2-cp312-cp312-musllinux_1_1_x86_64.whl", hash = "sha256:8b9c7197f7cb2738065c481a0461e50ad02f18c78cd75775628afb4d7137fb3b", size = 756611 },
    { url = "https://files.pythonhosted.org/packages/df/d1/f5a275fdb252768b7a11ec63585bc38d0e87c9e05668a139fea92b80634c/PyYAML-6.0.2-cp312-cp312-win32.whl", hash = "sha256:ef6107725bd54b262d6dedcc2af448a266975032bc85ef0172c5f059da6325b4", size = 140591 },
    { url = "https://files.pythonhosted.org/packages/0c/e8/4f648c598b17c3d06e8753d7d13d57542b30d56e6c2dedf9c331ae56312e/PyYAML-6.0.2-cp312-cp312-win_amd64.whl", hash = "sha256:7e7401d0de89a9a855c839bc697c079a4af81cf878373abd7dc625847d25cbd8", size = 156338 },
    { url = "https://files.pythonhosted.org/packages/ef/e3/3af305b830494fa85d95f6d95ef7fa73f2ee1cc8ef5b495c7c3269fb835f/PyYAML-6.0.2-cp313-cp313-macosx_10_13_x86_64.whl", hash = "sha256:efdca5630322a10774e8e98e1af481aad470dd62c3170801852d752aa7a783ba", size = 181309 },
    { url = "https://files.pythonhosted.org/packages/45/9f/3b1c20a0b7a3200524eb0076cc027a970d320bd3a6592873c85c92a08731/PyYAML-6.0.2-cp313-cp313-macosx_11_0_arm64.whl", hash = "sha256:50187695423ffe49e2deacb8cd10510bc361faac997de9efef88badc3bb9e2d1", size = 171679 },
    { url = "https://files.pythonhosted.org/packages/7c/9a/337322f27005c33bcb656c655fa78325b730324c78620e8328ae28b64d0c/PyYAML-6.0.2-cp313-cp313-manylinux_2_17_aarch64.manylinux2014_aarch64.whl", hash = "sha256:0ffe8360bab4910ef1b9e87fb812d8bc0a308b0d0eef8c8f44e0254ab3b07133", size = 733428 },
    { url = "https://files.pythonhosted.org/packages/a3/69/864fbe19e6c18ea3cc196cbe5d392175b4cf3d5d0ac1403ec3f2d237ebb5/PyYAML-6.0.2-cp313-cp313-manylinux_2_17_s390x.manylinux2014_s390x.whl", hash = "sha256:17e311b6c678207928d649faa7cb0d7b4c26a0ba73d41e99c4fff6b6c3276484", size = 763361 },
    { url = "https://files.pythonhosted.org/packages/04/24/b7721e4845c2f162d26f50521b825fb061bc0a5afcf9a386840f23ea19fa/PyYAML-6.0.2-cp313-cp313-manylinux_2_17_x86_64.manylinux2014_x86_64.whl", hash = "sha256:70b189594dbe54f75ab3a1acec5f1e3faa7e8cf2f1e08d9b561cb41b845f69d5", size = 759523 },
    { url = "https://files.pythonhosted.org/packages/2b/b2/e3234f59ba06559c6ff63c4e10baea10e5e7df868092bf9ab40e5b9c56b6/PyYAML-6.0.2-cp313-cp313-musllinux_1_1_aarch64.whl", hash = "sha256:41e4e3953a79407c794916fa277a82531dd93aad34e29c2a514c2c0c5fe971cc", size = 726660 },
    { url = "https://files.pythonhosted.org/packages/fe/0f/25911a9f080464c59fab9027482f822b86bf0608957a5fcc6eaac85aa515/PyYAML-6.0.2-cp313-cp313-musllinux_1_1_x86_64.whl", hash = "sha256:68ccc6023a3400877818152ad9a1033e3db8625d899c72eacb5a668902e4d652", size = 751597 },
    { url = "https://files.pythonhosted.org/packages/14/0d/e2c3b43bbce3cf6bd97c840b46088a3031085179e596d4929729d8d68270/PyYAML-6.0.2-cp313-cp313-win32.whl", hash = "sha256:bc2fa7c6b47d6bc618dd7fb02ef6fdedb1090ec036abab80d4681424b84c1183", size = 140527 },
    { url = "https://files.pythonhosted.org/packages/fa/de/02b54f42487e3d3c6efb3f89428677074ca7bf43aae402517bc7cca949f3/PyYAML-6.0.2-cp313-cp313-win_amd64.whl", hash = "sha256:8388ee1976c416731879ac16da0aff3f63b286ffdd57cdeb95f3f2e085687563", size = 156446 },
]

[[package]]
name = "regex"
version = "2024.11.6"
source = { registry = "https://pypi.org/simple" }
sdist = { url = "https://files.pythonhosted.org/packages/8e/5f/bd69653fbfb76cf8604468d3b4ec4c403197144c7bfe0e6a5fc9e02a07cb/regex-2024.11.6.tar.gz", hash = "sha256:7ab159b063c52a0333c884e4679f8d7a85112ee3078fe3d9004b2dd875585519", size = 399494 }
wheels = [
    { url = "https://files.pythonhosted.org/packages/58/58/7e4d9493a66c88a7da6d205768119f51af0f684fe7be7bac8328e217a52c/regex-2024.11.6-cp311-cp311-macosx_10_9_universal2.whl", hash = "sha256:5478c6962ad548b54a591778e93cd7c456a7a29f8eca9c49e4f9a806dcc5d638", size = 482669 },
    { url = "https://files.pythonhosted.org/packages/34/4c/8f8e631fcdc2ff978609eaeef1d6994bf2f028b59d9ac67640ed051f1218/regex-2024.11.6-cp311-cp311-macosx_10_9_x86_64.whl", hash = "sha256:2c89a8cc122b25ce6945f0423dc1352cb9593c68abd19223eebbd4e56612c5b7", size = 287684 },
    { url = "https://files.pythonhosted.org/packages/c5/1b/f0e4d13e6adf866ce9b069e191f303a30ab1277e037037a365c3aad5cc9c/regex-2024.11.6-cp311-cp311-macosx_11_0_arm64.whl", hash = "sha256:94d87b689cdd831934fa3ce16cc15cd65748e6d689f5d2b8f4f4df2065c9fa20", size = 284589 },
    { url = "https://files.pythonhosted.org/packages/25/4d/ab21047f446693887f25510887e6820b93f791992994f6498b0318904d4a/regex-2024.11.6-cp311-cp311-manylinux_2_17_aarch64.manylinux2014_aarch64.whl", hash = "sha256:1062b39a0a2b75a9c694f7a08e7183a80c63c0d62b301418ffd9c35f55aaa114", size = 792121 },
    { url = "https://files.pythonhosted.org/packages/45/ee/c867e15cd894985cb32b731d89576c41a4642a57850c162490ea34b78c3b/regex-2024.11.6-cp311-cp311-manylinux_2_17_ppc64le.manylinux2014_ppc64le.whl", hash = "sha256:167ed4852351d8a750da48712c3930b031f6efdaa0f22fa1933716bfcd6bf4a3", size = 831275 },
    { url = "https://files.pythonhosted.org/packages/b3/12/b0f480726cf1c60f6536fa5e1c95275a77624f3ac8fdccf79e6727499e28/regex-2024.11.6-cp311-cp311-manylinux_2_17_s390x.manylinux2014_s390x.whl", hash = "sha256:2d548dafee61f06ebdb584080621f3e0c23fff312f0de1afc776e2a2ba99a74f", size = 818257 },
    { url = "https://files.pythonhosted.org/packages/bf/ce/0d0e61429f603bac433910d99ef1a02ce45a8967ffbe3cbee48599e62d88/regex-2024.11.6-cp311-cp311-manylinux_2_17_x86_64.manylinux2014_x86_64.whl", hash = "sha256:f2a19f302cd1ce5dd01a9099aaa19cae6173306d1302a43b627f62e21cf18ac0", size = 792727 },
    { url = "https://files.pythonhosted.org/packages/e4/c1/243c83c53d4a419c1556f43777ccb552bccdf79d08fda3980e4e77dd9137/regex-2024.11.6-cp311-cp311-manylinux_2_5_i686.manylinux1_i686.manylinux_2_17_i686.manylinux2014_i686.whl", hash = "sha256:bec9931dfb61ddd8ef2ebc05646293812cb6b16b60cf7c9511a832b6f1854b55", size = 780667 },
    { url = "https://files.pythonhosted.org/packages/c5/f4/75eb0dd4ce4b37f04928987f1d22547ddaf6c4bae697623c1b05da67a8aa/regex-2024.11.6-cp311-cp311-musllinux_1_2_aarch64.whl", hash = "sha256:9714398225f299aa85267fd222f7142fcb5c769e73d7733344efc46f2ef5cf89", size = 776963 },
    { url = "https://files.pythonhosted.org/packages/16/5d/95c568574e630e141a69ff8a254c2f188b4398e813c40d49228c9bbd9875/regex-2024.11.6-cp311-cp311-musllinux_1_2_i686.whl", hash = "sha256:202eb32e89f60fc147a41e55cb086db2a3f8cb82f9a9a88440dcfc5d37faae8d", size = 784700 },
    { url = "https://files.pythonhosted.org/packages/8e/b5/f8495c7917f15cc6fee1e7f395e324ec3e00ab3c665a7dc9d27562fd5290/regex-2024.11.6-cp311-cp311-musllinux_1_2_ppc64le.whl", hash = "sha256:4181b814e56078e9b00427ca358ec44333765f5ca1b45597ec7446d3a1ef6e34", size = 848592 },
    { url = "https://files.pythonhosted.org/packages/1c/80/6dd7118e8cb212c3c60b191b932dc57db93fb2e36fb9e0e92f72a5909af9/regex-2024.11.6-cp311-cp311-musllinux_1_2_s390x.whl", hash = "sha256:068376da5a7e4da51968ce4c122a7cd31afaaec4fccc7856c92f63876e57b51d", size = 852929 },
    { url = "https://files.pythonhosted.org/packages/11/9b/5a05d2040297d2d254baf95eeeb6df83554e5e1df03bc1a6687fc4ba1f66/regex-2024.11.6-cp311-cp311-musllinux_1_2_x86_64.whl", hash = "sha256:ac10f2c4184420d881a3475fb2c6f4d95d53a8d50209a2500723d831036f7c45", size = 781213 },
    { url = "https://files.pythonhosted.org/packages/26/b7/b14e2440156ab39e0177506c08c18accaf2b8932e39fb092074de733d868/regex-2024.11.6-cp311-cp311-win32.whl", hash = "sha256:c36f9b6f5f8649bb251a5f3f66564438977b7ef8386a52460ae77e6070d309d9", size = 261734 },
    { url = "https://files.pythonhosted.org/packages/80/32/763a6cc01d21fb3819227a1cc3f60fd251c13c37c27a73b8ff4315433a8e/regex-2024.11.6-cp311-cp311-win_amd64.whl", hash = "sha256:02e28184be537f0e75c1f9b2f8847dc51e08e6e171c6bde130b2687e0c33cf60", size = 274052 },
    { url = "https://files.pythonhosted.org/packages/ba/30/9a87ce8336b172cc232a0db89a3af97929d06c11ceaa19d97d84fa90a8f8/regex-2024.11.6-cp312-cp312-macosx_10_13_universal2.whl", hash = "sha256:52fb28f528778f184f870b7cf8f225f5eef0a8f6e3778529bdd40c7b3920796a", size = 483781 },
    { url = "https://files.pythonhosted.org/packages/01/e8/00008ad4ff4be8b1844786ba6636035f7ef926db5686e4c0f98093612add/regex-2024.11.6-cp312-cp312-macosx_10_13_x86_64.whl", hash = "sha256:fdd6028445d2460f33136c55eeb1f601ab06d74cb3347132e1c24250187500d9", size = 288455 },
    { url = "https://files.pythonhosted.org/packages/60/85/cebcc0aff603ea0a201667b203f13ba75d9fc8668fab917ac5b2de3967bc/regex-2024.11.6-cp312-cp312-macosx_11_0_arm64.whl", hash = "sha256:805e6b60c54bf766b251e94526ebad60b7de0c70f70a4e6210ee2891acb70bf2", size = 284759 },
    { url = "https://files.pythonhosted.org/packages/94/2b/701a4b0585cb05472a4da28ee28fdfe155f3638f5e1ec92306d924e5faf0/regex-2024.11.6-cp312-cp312-manylinux_2_17_aarch64.manylinux2014_aarch64.whl", hash = "sha256:b85c2530be953a890eaffde05485238f07029600e8f098cdf1848d414a8b45e4", size = 794976 },
    { url = "https://files.pythonhosted.org/packages/4b/bf/fa87e563bf5fee75db8915f7352e1887b1249126a1be4813837f5dbec965/regex-2024.11.6-cp312-cp312-manylinux_2_17_ppc64le.manylinux2014_ppc64le.whl", hash = "sha256:bb26437975da7dc36b7efad18aa9dd4ea569d2357ae6b783bf1118dabd9ea577", size = 833077 },
    { url = "https://files.pythonhosted.org/packages/a1/56/7295e6bad94b047f4d0834e4779491b81216583c00c288252ef625c01d23/regex-2024.11.6-cp312-cp312-manylinux_2_17_s390x.manylinux2014_s390x.whl", hash = "sha256:abfa5080c374a76a251ba60683242bc17eeb2c9818d0d30117b4486be10c59d3", size = 823160 },
    { url = "https://files.pythonhosted.org/packages/fb/13/e3b075031a738c9598c51cfbc4c7879e26729c53aa9cca59211c44235314/regex-2024.11.6-cp312-cp312-manylinux_2_17_x86_64.manylinux2014_x86_64.whl", hash = "sha256:70b7fa6606c2881c1db9479b0eaa11ed5dfa11c8d60a474ff0e095099f39d98e", size = 796896 },
    { url = "https://files.pythonhosted.org/packages/24/56/0b3f1b66d592be6efec23a795b37732682520b47c53da5a32c33ed7d84e3/regex-2024.11.6-cp312-cp312-manylinux_2_5_i686.manylinux1_i686.manylinux_2_17_i686.manylinux2014_i686.whl", hash = "sha256:0c32f75920cf99fe6b6c539c399a4a128452eaf1af27f39bce8909c9a3fd8cbe", size = 783997 },
    { url = "https://files.pythonhosted.org/packages/f9/a1/eb378dada8b91c0e4c5f08ffb56f25fcae47bf52ad18f9b2f33b83e6d498/regex-2024.11.6-cp312-cp312-musllinux_1_2_aarch64.whl", hash = "sha256:982e6d21414e78e1f51cf595d7f321dcd14de1f2881c5dc6a6e23bbbbd68435e", size = 781725 },
    { url = "https://files.pythonhosted.org/packages/83/f2/033e7dec0cfd6dda93390089864732a3409246ffe8b042e9554afa9bff4e/regex-2024.11.6-cp312-cp312-musllinux_1_2_i686.whl", hash = "sha256:a7c2155f790e2fb448faed6dd241386719802296ec588a8b9051c1f5c481bc29", size = 789481 },
    { url = "https://files.pythonhosted.org/packages/83/23/15d4552ea28990a74e7696780c438aadd73a20318c47e527b47a4a5a596d/regex-2024.11.6-cp312-cp312-musllinux_1_2_ppc64le.whl", hash = "sha256:149f5008d286636e48cd0b1dd65018548944e495b0265b45e1bffecce1ef7f39", size = 852896 },
    { url = "https://files.pythonhosted.org/packages/e3/39/ed4416bc90deedbfdada2568b2cb0bc1fdb98efe11f5378d9892b2a88f8f/regex-2024.11.6-cp312-cp312-musllinux_1_2_s390x.whl", hash = "sha256:e5364a4502efca094731680e80009632ad6624084aff9a23ce8c8c6820de3e51", size = 860138 },
    { url = "https://files.pythonhosted.org/packages/93/2d/dd56bb76bd8e95bbce684326302f287455b56242a4f9c61f1bc76e28360e/regex-2024.11.6-cp312-cp312-musllinux_1_2_x86_64.whl", hash = "sha256:0a86e7eeca091c09e021db8eb72d54751e527fa47b8d5787caf96d9831bd02ad", size = 787692 },
    { url = "https://files.pythonhosted.org/packages/0b/55/31877a249ab7a5156758246b9c59539abbeba22461b7d8adc9e8475ff73e/regex-2024.11.6-cp312-cp312-win32.whl", hash = "sha256:32f9a4c643baad4efa81d549c2aadefaeba12249b2adc5af541759237eee1c54", size = 262135 },
    { url = "https://files.pythonhosted.org/packages/38/ec/ad2d7de49a600cdb8dd78434a1aeffe28b9d6fc42eb36afab4a27ad23384/regex-2024.11.6-cp312-cp312-win_amd64.whl", hash = "sha256:a93c194e2df18f7d264092dc8539b8ffb86b45b899ab976aa15d48214138e81b", size = 273567 },
    { url = "https://files.pythonhosted.org/packages/90/73/bcb0e36614601016552fa9344544a3a2ae1809dc1401b100eab02e772e1f/regex-2024.11.6-cp313-cp313-macosx_10_13_universal2.whl", hash = "sha256:a6ba92c0bcdf96cbf43a12c717eae4bc98325ca3730f6b130ffa2e3c3c723d84", size = 483525 },
    { url = "https://files.pythonhosted.org/packages/0f/3f/f1a082a46b31e25291d830b369b6b0c5576a6f7fb89d3053a354c24b8a83/regex-2024.11.6-cp313-cp313-macosx_10_13_x86_64.whl", hash = "sha256:525eab0b789891ac3be914d36893bdf972d483fe66551f79d3e27146191a37d4", size = 288324 },
    { url = "https://files.pythonhosted.org/packages/09/c9/4e68181a4a652fb3ef5099e077faf4fd2a694ea6e0f806a7737aff9e758a/regex-2024.11.6-cp313-cp313-macosx_11_0_arm64.whl", hash = "sha256:086a27a0b4ca227941700e0b31425e7a28ef1ae8e5e05a33826e17e47fbfdba0", size = 284617 },
    { url = "https://files.pythonhosted.org/packages/fc/fd/37868b75eaf63843165f1d2122ca6cb94bfc0271e4428cf58c0616786dce/regex-2024.11.6-cp313-cp313-manylinux_2_17_aarch64.manylinux2014_aarch64.whl", hash = "sha256:bde01f35767c4a7899b7eb6e823b125a64de314a8ee9791367c9a34d56af18d0", size = 795023 },
    { url = "https://files.pythonhosted.org/packages/c4/7c/d4cd9c528502a3dedb5c13c146e7a7a539a3853dc20209c8e75d9ba9d1b2/regex-2024.11.6-cp313-cp313-manylinux_2_17_ppc64le.manylinux2014_ppc64le.whl", hash = "sha256:b583904576650166b3d920d2bcce13971f6f9e9a396c673187f49811b2769dc7", size = 833072 },
    { url = "https://files.pythonhosted.org/packages/4f/db/46f563a08f969159c5a0f0e722260568425363bea43bb7ae370becb66a67/regex-2024.11.6-cp313-cp313-manylinux_2_17_s390x.manylinux2014_s390x.whl", hash = "sha256:1c4de13f06a0d54fa0d5ab1b7138bfa0d883220965a29616e3ea61b35d5f5fc7", size = 823130 },
    { url = "https://files.pythonhosted.org/packages/db/60/1eeca2074f5b87df394fccaa432ae3fc06c9c9bfa97c5051aed70e6e00c2/regex-2024.11.6-cp313-cp313-manylinux_2_17_x86_64.manylinux2014_x86_64.whl", hash = "sha256:3cde6e9f2580eb1665965ce9bf17ff4952f34f5b126beb509fee8f4e994f143c", size = 796857 },
    { url = "https://files.pythonhosted.org/packages/10/db/ac718a08fcee981554d2f7bb8402f1faa7e868c1345c16ab1ebec54b0d7b/regex-2024.11.6-cp313-cp313-manylinux_2_5_i686.manylinux1_i686.manylinux_2_17_i686.manylinux2014_i686.whl", hash = "sha256:0d7f453dca13f40a02b79636a339c5b62b670141e63efd511d3f8f73fba162b3", size = 784006 },
    { url = "https://files.pythonhosted.org/packages/c2/41/7da3fe70216cea93144bf12da2b87367590bcf07db97604edeea55dac9ad/regex-2024.11.6-cp313-cp313-musllinux_1_2_aarch64.whl", hash = "sha256:59dfe1ed21aea057a65c6b586afd2a945de04fc7db3de0a6e3ed5397ad491b07", size = 781650 },
    { url = "https://files.pythonhosted.org/packages/a7/d5/880921ee4eec393a4752e6ab9f0fe28009435417c3102fc413f3fe81c4e5/regex-2024.11.6-cp313-cp313-musllinux_1_2_i686.whl", hash = "sha256:b97c1e0bd37c5cd7902e65f410779d39eeda155800b65fc4d04cc432efa9bc6e", size = 789545 },
    { url = "https://files.pythonhosted.org/packages/dc/96/53770115e507081122beca8899ab7f5ae28ae790bfcc82b5e38976df6a77/regex-2024.11.6-cp313-cp313-musllinux_1_2_ppc64le.whl", hash = "sha256:f9d1e379028e0fc2ae3654bac3cbbef81bf3fd571272a42d56c24007979bafb6", size = 853045 },
    { url = "https://files.pythonhosted.org/packages/31/d3/1372add5251cc2d44b451bd94f43b2ec78e15a6e82bff6a290ef9fd8f00a/regex-2024.11.6-cp313-cp313-musllinux_1_2_s390x.whl", hash = "sha256:13291b39131e2d002a7940fb176e120bec5145f3aeb7621be6534e46251912c4", size = 860182 },
    { url = "https://files.pythonhosted.org/packages/ed/e3/c446a64984ea9f69982ba1a69d4658d5014bc7a0ea468a07e1a1265db6e2/regex-2024.11.6-cp313-cp313-musllinux_1_2_x86_64.whl", hash = "sha256:4f51f88c126370dcec4908576c5a627220da6c09d0bff31cfa89f2523843316d", size = 787733 },
    { url = "https://files.pythonhosted.org/packages/2b/f1/e40c8373e3480e4f29f2692bd21b3e05f296d3afebc7e5dcf21b9756ca1c/regex-2024.11.6-cp313-cp313-win32.whl", hash = "sha256:63b13cfd72e9601125027202cad74995ab26921d8cd935c25f09c630436348ff", size = 262122 },
    { url = "https://files.pythonhosted.org/packages/45/94/bc295babb3062a731f52621cdc992d123111282e291abaf23faa413443ea/regex-2024.11.6-cp313-cp313-win_amd64.whl", hash = "sha256:2b3361af3198667e99927da8b84c1b010752fa4b1115ee30beaa332cabc3ef1a", size = 273545 },
]

[[package]]
name = "requests"
version = "2.32.3"
source = { registry = "https://pypi.org/simple" }
dependencies = [
    { name = "certifi" },
    { name = "charset-normalizer" },
    { name = "idna" },
    { name = "urllib3" },
]
sdist = { url = "https://files.pythonhosted.org/packages/63/70/2bf7780ad2d390a8d301ad0b550f1581eadbd9a20f896afe06353c2a2913/requests-2.32.3.tar.gz", hash = "sha256:55365417734eb18255590a9ff9eb97e9e1da868d4ccd6402399eaf68af20a760", size = 131218 }
wheels = [
    { url = "https://files.pythonhosted.org/packages/f9/9b/335f9764261e915ed497fcdeb11df5dfd6f7bf257d4a6a2a686d80da4d54/requests-2.32.3-py3-none-any.whl", hash = "sha256:70761cfe03c773ceb22aa2f671b4757976145175cdfca038c02654d061d6dcc6", size = 64928 },
]

[[package]]
name = "requests-toolbelt"
version = "1.0.0"
source = { registry = "https://pypi.org/simple" }
dependencies = [
    { name = "requests" },
]
sdist = { url = "https://files.pythonhosted.org/packages/f3/61/d7545dafb7ac2230c70d38d31cbfe4cc64f7144dc41f6e4e4b78ecd9f5bb/requests-toolbelt-1.0.0.tar.gz", hash = "sha256:7681a0a3d047012b5bdc0ee37d7f8f07ebe76ab08caeccfc3921ce23c88d5bc6", size = 206888 }
wheels = [
    { url = "https://files.pythonhosted.org/packages/3f/51/d4db610ef29373b879047326cbf6fa98b6c1969d6f6dc423279de2b1be2c/requests_toolbelt-1.0.0-py2.py3-none-any.whl", hash = "sha256:cccfdd665f0a24fcf4726e690f65639d272bb0637b9b92dfd91a5568ccf6bd06", size = 54481 },
]

[[package]]
name = "rsa"
version = "4.9"
source = { registry = "https://pypi.org/simple" }
dependencies = [
    { name = "pyasn1" },
]
sdist = { url = "https://files.pythonhosted.org/packages/aa/65/7d973b89c4d2351d7fb232c2e452547ddfa243e93131e7cfa766da627b52/rsa-4.9.tar.gz", hash = "sha256:e38464a49c6c85d7f1351b0126661487a7e0a14a50f1675ec50eb34d4f20ef21", size = 29711 }
wheels = [
    { url = "https://files.pythonhosted.org/packages/49/97/fa78e3d2f65c02c8e1268b9aba606569fe97f6c8f7c2d74394553347c145/rsa-4.9-py3-none-any.whl", hash = "sha256:90260d9058e514786967344d0ef75fa8727eed8a7d2e43ce9f4bcf1b536174f7", size = 34315 },
]

[[package]]
name = "ruff"
version = "0.11.9"
source = { registry = "https://pypi.org/simple" }
sdist = { url = "https://files.pythonhosted.org/packages/f5/e7/e55dda1c92cdcf34b677ebef17486669800de01e887b7831a1b8fdf5cb08/ruff-0.11.9.tar.gz", hash = "sha256:ebd58d4f67a00afb3a30bf7d383e52d0e036e6195143c6db7019604a05335517", size = 4132134 }
wheels = [
    { url = "https://files.pythonhosted.org/packages/fb/71/75dfb7194fe6502708e547941d41162574d1f579c4676a8eb645bf1a6842/ruff-0.11.9-py3-none-linux_armv6l.whl", hash = "sha256:a31a1d143a5e6f499d1fb480f8e1e780b4dfdd580f86e05e87b835d22c5c6f8c", size = 10335453 },
    { url = "https://files.pythonhosted.org/packages/74/fc/ad80c869b1732f53c4232bbf341f33c5075b2c0fb3e488983eb55964076a/ruff-0.11.9-py3-none-macosx_10_12_x86_64.whl", hash = "sha256:66bc18ca783b97186a1f3100e91e492615767ae0a3be584e1266aa9051990722", size = 11072566 },
    { url = "https://files.pythonhosted.org/packages/87/0d/0ccececef8a0671dae155cbf7a1f90ea2dd1dba61405da60228bbe731d35/ruff-0.11.9-py3-none-macosx_11_0_arm64.whl", hash = "sha256:bd576cd06962825de8aece49f28707662ada6a1ff2db848d1348e12c580acbf1", size = 10435020 },
    { url = "https://files.pythonhosted.org/packages/52/01/e249e1da6ad722278094e183cbf22379a9bbe5f21a3e46cef24ccab76e22/ruff-0.11.9-py3-none-manylinux_2_17_aarch64.manylinux2014_aarch64.whl", hash = "sha256:5b1d18b4be8182cc6fddf859ce432cc9631556e9f371ada52f3eaefc10d878de", size = 10593935 },
    { url = "https://files.pythonhosted.org/packages/ed/9a/40cf91f61e3003fe7bd43f1761882740e954506c5a0f9097b1cff861f04c/ruff-0.11.9-py3-none-manylinux_2_17_armv7l.manylinux2014_armv7l.whl", hash = "sha256:0f3f46f759ac623e94824b1e5a687a0df5cd7f5b00718ff9c24f0a894a683be7", size = 10172971 },
    { url = "https://files.pythonhosted.org/packages/61/12/d395203de1e8717d7a2071b5a340422726d4736f44daf2290aad1085075f/ruff-0.11.9-py3-none-manylinux_2_17_i686.manylinux2014_i686.whl", hash = "sha256:f34847eea11932d97b521450cf3e1d17863cfa5a94f21a056b93fb86f3f3dba2", size = 11748631 },
    { url = "https://files.pythonhosted.org/packages/66/d6/ef4d5eba77677eab511644c37c55a3bb8dcac1cdeb331123fe342c9a16c9/ruff-0.11.9-py3-none-manylinux_2_17_ppc64.manylinux2014_ppc64.whl", hash = "sha256:f33b15e00435773df97cddcd263578aa83af996b913721d86f47f4e0ee0ff271", size = 12409236 },
    { url = "https://files.pythonhosted.org/packages/c5/8f/5a2c5fc6124dd925a5faf90e1089ee9036462118b619068e5b65f8ea03df/ruff-0.11.9-py3-none-manylinux_2_17_ppc64le.manylinux2014_ppc64le.whl", hash = "sha256:7b27613a683b086f2aca8996f63cb3dd7bc49e6eccf590563221f7b43ded3f65", size = 11881436 },
    { url = "https://files.pythonhosted.org/packages/39/d1/9683f469ae0b99b95ef99a56cfe8c8373c14eba26bd5c622150959ce9f64/ruff-0.11.9-py3-none-manylinux_2_17_s390x.manylinux2014_s390x.whl", hash = "sha256:9e0d88756e63e8302e630cee3ce2ffb77859797cc84a830a24473939e6da3ca6", size = 13982759 },
    { url = "https://files.pythonhosted.org/packages/4e/0b/c53a664f06e0faab596397867c6320c3816df479e888fe3af63bc3f89699/ruff-0.11.9-py3-none-manylinux_2_17_x86_64.manylinux2014_x86_64.whl", hash = "sha256:537c82c9829d7811e3aa680205f94c81a2958a122ac391c0eb60336ace741a70", size = 11541985 },
    { url = "https://files.pythonhosted.org/packages/23/a0/156c4d7e685f6526a636a60986ee4a3c09c8c4e2a49b9a08c9913f46c139/ruff-0.11.9-py3-none-musllinux_1_2_aarch64.whl", hash = "sha256:440ac6a7029f3dee7d46ab7de6f54b19e34c2b090bb4f2480d0a2d635228f381", size = 10465775 },
    { url = "https://files.pythonhosted.org/packages/43/d5/88b9a6534d9d4952c355e38eabc343df812f168a2c811dbce7d681aeb404/ruff-0.11.9-py3-none-musllinux_1_2_armv7l.whl", hash = "sha256:71c539bac63d0788a30227ed4d43b81353c89437d355fdc52e0cda4ce5651787", size = 10170957 },
    { url = "https://files.pythonhosted.org/packages/f0/b8/2bd533bdaf469dc84b45815ab806784d561fab104d993a54e1852596d581/ruff-0.11.9-py3-none-musllinux_1_2_i686.whl", hash = "sha256:c67117bc82457e4501473c5f5217d49d9222a360794bfb63968e09e70f340abd", size = 11143307 },
    { url = "https://files.pythonhosted.org/packages/2f/d9/43cfba291788459b9bfd4e09a0479aa94d05ab5021d381a502d61a807ec1/ruff-0.11.9-py3-none-musllinux_1_2_x86_64.whl", hash = "sha256:e4b78454f97aa454586e8a5557facb40d683e74246c97372af3c2d76901d697b", size = 11603026 },
    { url = "https://files.pythonhosted.org/packages/22/e6/7ed70048e89b01d728ccc950557a17ecf8df4127b08a56944b9d0bae61bc/ruff-0.11.9-py3-none-win32.whl", hash = "sha256:7fe1bc950e7d7b42caaee2a8a3bc27410547cc032c9558ee2e0f6d3b209e845a", size = 10548627 },
    { url = "https://files.pythonhosted.org/packages/90/36/1da5d566271682ed10f436f732e5f75f926c17255c9c75cefb77d4bf8f10/ruff-0.11.9-py3-none-win_amd64.whl", hash = "sha256:52edaa4a6d70f8180343a5b7f030c7edd36ad180c9f4d224959c2d689962d964", size = 11634340 },
    { url = "https://files.pythonhosted.org/packages/40/f7/70aad26e5877c8f7ee5b161c4c9fa0100e63fc4c944dc6d97b9c7e871417/ruff-0.11.9-py3-none-win_arm64.whl", hash = "sha256:bcf42689c22f2e240f496d0c183ef2c6f7b35e809f12c1db58f75d9aa8d630ca", size = 10741080 },
]

[[package]]
name = "setuptools"
version = "78.1.0"
source = { registry = "https://pypi.org/simple" }
sdist = { url = "https://files.pythonhosted.org/packages/a9/5a/0db4da3bc908df06e5efae42b44e75c81dd52716e10192ff36d0c1c8e379/setuptools-78.1.0.tar.gz", hash = "sha256:18fd474d4a82a5f83dac888df697af65afa82dec7323d09c3e37d1f14288da54", size = 1367827 }
wheels = [
    { url = "https://files.pythonhosted.org/packages/54/21/f43f0a1fa8b06b32812e0975981f4677d28e0f3271601dc88ac5a5b83220/setuptools-78.1.0-py3-none-any.whl", hash = "sha256:3e386e96793c8702ae83d17b853fb93d3e09ef82ec62722e61da5cd22376dcd8", size = 1256108 },
]

[[package]]
name = "simple-websocket"
version = "1.1.0"
source = { registry = "https://pypi.org/simple" }
dependencies = [
    { name = "wsproto" },
]
sdist = { url = "https://files.pythonhosted.org/packages/b0/d4/bfa032f961103eba93de583b161f0e6a5b63cebb8f2c7d0c6e6efe1e3d2e/simple_websocket-1.1.0.tar.gz", hash = "sha256:7939234e7aa067c534abdab3a9ed933ec9ce4691b0713c78acb195560aa52ae4", size = 17300 }
wheels = [
    { url = "https://files.pythonhosted.org/packages/52/59/0782e51887ac6b07ffd1570e0364cf901ebc36345fea669969d2084baebb/simple_websocket-1.1.0-py3-none-any.whl", hash = "sha256:4af6069630a38ed6c561010f0e11a5bc0d4ca569b36306eb257cd9a192497c8c", size = 13842 },
]

[[package]]
name = "six"
version = "1.17.0"
source = { registry = "https://pypi.org/simple" }
sdist = { url = "https://files.pythonhosted.org/packages/94/e7/b2c673351809dca68a0e064b6af791aa332cf192da575fd474ed7d6f16a2/six-1.17.0.tar.gz", hash = "sha256:ff70335d468e7eb6ec65b95b99d3a2836546063f63acc5171de367e834932a81", size = 34031 }
wheels = [
    { url = "https://files.pythonhosted.org/packages/b7/ce/149a00dd41f10bc29e5921b496af8b574d8413afcd5e30dfa0ed46c2cc5e/six-1.17.0-py2.py3-none-any.whl", hash = "sha256:4721f391ed90541fddacab5acf947aa0d3dc7d27b2e1e8eda2be8970586c3274", size = 11050 },
]

[[package]]
name = "sniffio"
version = "1.3.1"
source = { registry = "https://pypi.org/simple" }
sdist = { url = "https://files.pythonhosted.org/packages/a2/87/a6771e1546d97e7e041b6ae58d80074f81b7d5121207425c964ddf5cfdbd/sniffio-1.3.1.tar.gz", hash = "sha256:f4324edc670a0f49750a81b895f35c3adb843cca46f0530f79fc1babb23789dc", size = 20372 }
wheels = [
    { url = "https://files.pythonhosted.org/packages/e9/44/75a9c9421471a6c4805dbf2356f7c181a29c1879239abab1ea2cc8f38b40/sniffio-1.3.1-py3-none-any.whl", hash = "sha256:2f6da418d1f1e0fddd844478f41680e794e6051915791a034ff65e5f100525a2", size = 10235 },
]

[[package]]
name = "soupsieve"
version = "2.6"
source = { registry = "https://pypi.org/simple" }
sdist = { url = "https://files.pythonhosted.org/packages/d7/ce/fbaeed4f9fb8b2daa961f90591662df6a86c1abf25c548329a86920aedfb/soupsieve-2.6.tar.gz", hash = "sha256:e2e68417777af359ec65daac1057404a3c8a5455bb8abc36f1a9866ab1a51abb", size = 101569 }
wheels = [
    { url = "https://files.pythonhosted.org/packages/d1/c2/fe97d779f3ef3b15f05c94a2f1e3d21732574ed441687474db9d342a7315/soupsieve-2.6-py3-none-any.whl", hash = "sha256:e72c4ff06e4fb6e4b5a9f0f55fe6e81514581fca1515028625d0f299c602ccc9", size = 36186 },
]

[[package]]
name = "sqlalchemy"
version = "2.0.40"
source = { registry = "https://pypi.org/simple" }
dependencies = [
    { name = "greenlet", marker = "(python_full_version < '3.14' and platform_machine == 'AMD64') or (python_full_version < '3.14' and platform_machine == 'WIN32') or (python_full_version < '3.14' and platform_machine == 'aarch64') or (python_full_version < '3.14' and platform_machine == 'amd64') or (python_full_version < '3.14' and platform_machine == 'ppc64le') or (python_full_version < '3.14' and platform_machine == 'win32') or (python_full_version < '3.14' and platform_machine == 'x86_64')" },
    { name = "typing-extensions" },
]
sdist = { url = "https://files.pythonhosted.org/packages/68/c3/3f2bfa5e4dcd9938405fe2fab5b6ab94a9248a4f9536ea2fd497da20525f/sqlalchemy-2.0.40.tar.gz", hash = "sha256:d827099289c64589418ebbcaead0145cd19f4e3e8a93919a0100247af245fa00", size = 9664299 }
wheels = [
    { url = "https://files.pythonhosted.org/packages/77/7e/55044a9ec48c3249bb38d5faae93f09579c35e862bb318ebd1ed7a1994a5/sqlalchemy-2.0.40-cp311-cp311-macosx_10_9_x86_64.whl", hash = "sha256:f6bacab7514de6146a1976bc56e1545bee247242fab030b89e5f70336fc0003e", size = 2114025 },
    { url = "https://files.pythonhosted.org/packages/77/0f/dcf7bba95f847aec72f638750747b12d37914f71c8cc7c133cf326ab945c/sqlalchemy-2.0.40-cp311-cp311-macosx_11_0_arm64.whl", hash = "sha256:5654d1ac34e922b6c5711631f2da497d3a7bffd6f9f87ac23b35feea56098011", size = 2104419 },
    { url = "https://files.pythonhosted.org/packages/75/70/c86a5c20715e4fe903dde4c2fd44fc7e7a0d5fb52c1b954d98526f65a3ea/sqlalchemy-2.0.40-cp311-cp311-manylinux_2_17_aarch64.manylinux2014_aarch64.whl", hash = "sha256:35904d63412db21088739510216e9349e335f142ce4a04b69e2528020ee19ed4", size = 3222720 },
    { url = "https://files.pythonhosted.org/packages/12/cf/b891a8c1d0c27ce9163361664c2128c7a57de3f35000ea5202eb3a2917b7/sqlalchemy-2.0.40-cp311-cp311-manylinux_2_17_x86_64.manylinux2014_x86_64.whl", hash = "sha256:9c7a80ed86d6aaacb8160a1caef6680d4ddd03c944d985aecee940d168c411d1", size = 3222682 },
    { url = "https://files.pythonhosted.org/packages/15/3f/7709d8c8266953d945435a96b7f425ae4172a336963756b58e996fbef7f3/sqlalchemy-2.0.40-cp311-cp311-musllinux_1_2_aarch64.whl", hash = "sha256:519624685a51525ddaa7d8ba8265a1540442a2ec71476f0e75241eb8263d6f51", size = 3159542 },
    { url = "https://files.pythonhosted.org/packages/85/7e/717eaabaf0f80a0132dc2032ea8f745b7a0914451c984821a7c8737fb75a/sqlalchemy-2.0.40-cp311-cp311-musllinux_1_2_x86_64.whl", hash = "sha256:2ee5f9999a5b0e9689bed96e60ee53c3384f1a05c2dd8068cc2e8361b0df5b7a", size = 3179864 },
    { url = "https://files.pythonhosted.org/packages/e4/cc/03eb5dfcdb575cbecd2bd82487b9848f250a4b6ecfb4707e834b4ce4ec07/sqlalchemy-2.0.40-cp311-cp311-win32.whl", hash = "sha256:c0cae71e20e3c02c52f6b9e9722bca70e4a90a466d59477822739dc31ac18b4b", size = 2084675 },
    { url = "https://files.pythonhosted.org/packages/9a/48/440946bf9dc4dc231f4f31ef0d316f7135bf41d4b86aaba0c0655150d370/sqlalchemy-2.0.40-cp311-cp311-win_amd64.whl", hash = "sha256:574aea2c54d8f1dd1699449f332c7d9b71c339e04ae50163a3eb5ce4c4325ee4", size = 2110099 },
    { url = "https://files.pythonhosted.org/packages/92/06/552c1f92e880b57d8b92ce6619bd569b25cead492389b1d84904b55989d8/sqlalchemy-2.0.40-cp312-cp312-macosx_10_13_x86_64.whl", hash = "sha256:9d3b31d0a1c44b74d3ae27a3de422dfccd2b8f0b75e51ecb2faa2bf65ab1ba0d", size = 2112620 },
    { url = "https://files.pythonhosted.org/packages/01/72/a5bc6e76c34cebc071f758161dbe1453de8815ae6e662393910d3be6d70d/sqlalchemy-2.0.40-cp312-cp312-macosx_11_0_arm64.whl", hash = "sha256:37f7a0f506cf78c80450ed1e816978643d3969f99c4ac6b01104a6fe95c5490a", size = 2103004 },
    { url = "https://files.pythonhosted.org/packages/bf/fd/0e96c8e6767618ed1a06e4d7a167fe13734c2f8113c4cb704443e6783038/sqlalchemy-2.0.40-cp312-cp312-manylinux_2_17_aarch64.manylinux2014_aarch64.whl", hash = "sha256:0bb933a650323e476a2e4fbef8997a10d0003d4da996aad3fd7873e962fdde4d", size = 3252440 },
    { url = "https://files.pythonhosted.org/packages/cd/6a/eb82e45b15a64266a2917a6833b51a334ea3c1991728fd905bfccbf5cf63/sqlalchemy-2.0.40-cp312-cp312-manylinux_2_17_x86_64.manylinux2014_x86_64.whl", hash = "sha256:6959738971b4745eea16f818a2cd086fb35081383b078272c35ece2b07012716", size = 3263277 },
    { url = "https://files.pythonhosted.org/packages/45/97/ebe41ab4530f50af99e3995ebd4e0204bf1b0dc0930f32250dde19c389fe/sqlalchemy-2.0.40-cp312-cp312-musllinux_1_2_aarch64.whl", hash = "sha256:110179728e442dae85dd39591beb74072ae4ad55a44eda2acc6ec98ead80d5f2", size = 3198591 },
    { url = "https://files.pythonhosted.org/packages/e6/1c/a569c1b2b2f5ac20ba6846a1321a2bf52e9a4061001f282bf1c5528dcd69/sqlalchemy-2.0.40-cp312-cp312-musllinux_1_2_x86_64.whl", hash = "sha256:e8040680eaacdce4d635f12c55c714f3d4c7f57da2bc47a01229d115bd319191", size = 3225199 },
    { url = "https://files.pythonhosted.org/packages/8f/91/87cc71a6b10065ca0209d19a4bb575378abda6085e72fa0b61ffb2201b84/sqlalchemy-2.0.40-cp312-cp312-win32.whl", hash = "sha256:650490653b110905c10adac69408380688cefc1f536a137d0d69aca1069dc1d1", size = 2082959 },
    { url = "https://files.pythonhosted.org/packages/2a/9f/14c511cda174aa1ad9b0e42b64ff5a71db35d08b0d80dc044dae958921e5/sqlalchemy-2.0.40-cp312-cp312-win_amd64.whl", hash = "sha256:2be94d75ee06548d2fc591a3513422b873490efb124048f50556369a834853b0", size = 2108526 },
    { url = "https://files.pythonhosted.org/packages/8c/18/4e3a86cc0232377bc48c373a9ba6a1b3fb79ba32dbb4eda0b357f5a2c59d/sqlalchemy-2.0.40-cp313-cp313-macosx_10_13_x86_64.whl", hash = "sha256:915866fd50dd868fdcc18d61d8258db1bf9ed7fbd6dfec960ba43365952f3b01", size = 2107887 },
    { url = "https://files.pythonhosted.org/packages/cb/60/9fa692b1d2ffc4cbd5f47753731fd332afed30137115d862d6e9a1e962c7/sqlalchemy-2.0.40-cp313-cp313-macosx_11_0_arm64.whl", hash = "sha256:4a4c5a2905a9ccdc67a8963e24abd2f7afcd4348829412483695c59e0af9a705", size = 2098367 },
    { url = "https://files.pythonhosted.org/packages/4c/9f/84b78357ca641714a439eb3fbbddb17297dacfa05d951dbf24f28d7b5c08/sqlalchemy-2.0.40-cp313-cp313-manylinux_2_17_aarch64.manylinux2014_aarch64.whl", hash = "sha256:55028d7a3ebdf7ace492fab9895cbc5270153f75442a0472d8516e03159ab364", size = 3184806 },
    { url = "https://files.pythonhosted.org/packages/4b/7d/e06164161b6bfce04c01bfa01518a20cccbd4100d5c951e5a7422189191a/sqlalchemy-2.0.40-cp313-cp313-manylinux_2_17_x86_64.manylinux2014_x86_64.whl", hash = "sha256:6cfedff6878b0e0d1d0a50666a817ecd85051d12d56b43d9d425455e608b5ba0", size = 3198131 },
    { url = "https://files.pythonhosted.org/packages/6d/51/354af20da42d7ec7b5c9de99edafbb7663a1d75686d1999ceb2c15811302/sqlalchemy-2.0.40-cp313-cp313-musllinux_1_2_aarch64.whl", hash = "sha256:bb19e30fdae77d357ce92192a3504579abe48a66877f476880238a962e5b96db", size = 3131364 },
    { url = "https://files.pythonhosted.org/packages/7a/2f/48a41ff4e6e10549d83fcc551ab85c268bde7c03cf77afb36303c6594d11/sqlalchemy-2.0.40-cp313-cp313-musllinux_1_2_x86_64.whl", hash = "sha256:16d325ea898f74b26ffcd1cf8c593b0beed8714f0317df2bed0d8d1de05a8f26", size = 3159482 },
    { url = "https://files.pythonhosted.org/packages/33/ac/e5e0a807163652a35be878c0ad5cfd8b1d29605edcadfb5df3c512cdf9f3/sqlalchemy-2.0.40-cp313-cp313-win32.whl", hash = "sha256:a669cbe5be3c63f75bcbee0b266779706f1a54bcb1000f302685b87d1b8c1500", size = 2080704 },
    { url = "https://files.pythonhosted.org/packages/1c/cb/f38c61f7f2fd4d10494c1c135ff6a6ddb63508d0b47bccccd93670637309/sqlalchemy-2.0.40-cp313-cp313-win_amd64.whl", hash = "sha256:641ee2e0834812d657862f3a7de95e0048bdcb6c55496f39c6fa3d435f6ac6ad", size = 2104564 },
    { url = "https://files.pythonhosted.org/packages/d1/7c/5fc8e802e7506fe8b55a03a2e1dab156eae205c91bee46305755e086d2e2/sqlalchemy-2.0.40-py3-none-any.whl", hash = "sha256:32587e2e1e359276957e6fe5dad089758bc042a971a8a09ae8ecf7a8fe23d07a", size = 1903894 },
]

[[package]]
name = "sse-starlette"
version = "2.2.1"
source = { registry = "https://pypi.org/simple" }
dependencies = [
    { name = "anyio" },
    { name = "starlette" },
]
sdist = { url = "https://files.pythonhosted.org/packages/71/a4/80d2a11af59fe75b48230846989e93979c892d3a20016b42bb44edb9e398/sse_starlette-2.2.1.tar.gz", hash = "sha256:54470d5f19274aeed6b2d473430b08b4b379ea851d953b11d7f1c4a2c118b419", size = 17376 }
wheels = [
    { url = "https://files.pythonhosted.org/packages/d9/e0/5b8bd393f27f4a62461c5cf2479c75a2cc2ffa330976f9f00f5f6e4f50eb/sse_starlette-2.2.1-py3-none-any.whl", hash = "sha256:6410a3d3ba0c89e7675d4c273a301d64649c03a5ef1ca101f10b47f895fd0e99", size = 10120 },
]

[[package]]
name = "starlette"
version = "0.46.1"
source = { registry = "https://pypi.org/simple" }
dependencies = [
    { name = "anyio" },
]
sdist = { url = "https://files.pythonhosted.org/packages/04/1b/52b27f2e13ceedc79a908e29eac426a63465a1a01248e5f24aa36a62aeb3/starlette-0.46.1.tar.gz", hash = "sha256:3c88d58ee4bd1bb807c0d1acb381838afc7752f9ddaec81bbe4383611d833230", size = 2580102 }
wheels = [
    { url = "https://files.pythonhosted.org/packages/a0/4b/528ccf7a982216885a1ff4908e886b8fb5f19862d1962f56a3fce2435a70/starlette-0.46.1-py3-none-any.whl", hash = "sha256:77c74ed9d2720138b25875133f3a2dae6d854af2ec37dceb56aef370c1d8a227", size = 71995 },
]

[[package]]
name = "tenacity"
version = "9.0.0"
source = { registry = "https://pypi.org/simple" }
sdist = { url = "https://files.pythonhosted.org/packages/cd/94/91fccdb4b8110642462e653d5dcb27e7b674742ad68efd146367da7bdb10/tenacity-9.0.0.tar.gz", hash = "sha256:807f37ca97d62aa361264d497b0e31e92b8027044942bfa756160d908320d73b", size = 47421 }
wheels = [
    { url = "https://files.pythonhosted.org/packages/b6/cb/b86984bed139586d01532a587464b5805f12e397594f19f931c4c2fbfa61/tenacity-9.0.0-py3-none-any.whl", hash = "sha256:93de0c98785b27fcf659856aa9f54bfbd399e29969b0621bc7f762bd441b4539", size = 28169 },
]

[[package]]
name = "tiktoken"
version = "0.9.0"
source = { registry = "https://pypi.org/simple" }
dependencies = [
    { name = "regex" },
    { name = "requests" },
]
sdist = { url = "https://files.pythonhosted.org/packages/ea/cf/756fedf6981e82897f2d570dd25fa597eb3f4459068ae0572d7e888cfd6f/tiktoken-0.9.0.tar.gz", hash = "sha256:d02a5ca6a938e0490e1ff957bc48c8b078c88cb83977be1625b1fd8aac792c5d", size = 35991 }
wheels = [
    { url = "https://files.pythonhosted.org/packages/4d/ae/4613a59a2a48e761c5161237fc850eb470b4bb93696db89da51b79a871f1/tiktoken-0.9.0-cp311-cp311-macosx_10_12_x86_64.whl", hash = "sha256:f32cc56168eac4851109e9b5d327637f15fd662aa30dd79f964b7c39fbadd26e", size = 1065987 },
    { url = "https://files.pythonhosted.org/packages/3f/86/55d9d1f5b5a7e1164d0f1538a85529b5fcba2b105f92db3622e5d7de6522/tiktoken-0.9.0-cp311-cp311-macosx_11_0_arm64.whl", hash = "sha256:45556bc41241e5294063508caf901bf92ba52d8ef9222023f83d2483a3055348", size = 1009155 },
    { url = "https://files.pythonhosted.org/packages/03/58/01fb6240df083b7c1916d1dcb024e2b761213c95d576e9f780dfb5625a76/tiktoken-0.9.0-cp311-cp311-manylinux_2_17_aarch64.manylinux2014_aarch64.whl", hash = "sha256:03935988a91d6d3216e2ec7c645afbb3d870b37bcb67ada1943ec48678e7ee33", size = 1142898 },
    { url = "https://files.pythonhosted.org/packages/b1/73/41591c525680cd460a6becf56c9b17468d3711b1df242c53d2c7b2183d16/tiktoken-0.9.0-cp311-cp311-manylinux_2_17_x86_64.manylinux2014_x86_64.whl", hash = "sha256:8b3d80aad8d2c6b9238fc1a5524542087c52b860b10cbf952429ffb714bc1136", size = 1197535 },
    { url = "https://files.pythonhosted.org/packages/7d/7c/1069f25521c8f01a1a182f362e5c8e0337907fae91b368b7da9c3e39b810/tiktoken-0.9.0-cp311-cp311-musllinux_1_2_x86_64.whl", hash = "sha256:b2a21133be05dc116b1d0372af051cd2c6aa1d2188250c9b553f9fa49301b336", size = 1259548 },
    { url = "https://files.pythonhosted.org/packages/6f/07/c67ad1724b8e14e2b4c8cca04b15da158733ac60136879131db05dda7c30/tiktoken-0.9.0-cp311-cp311-win_amd64.whl", hash = "sha256:11a20e67fdf58b0e2dea7b8654a288e481bb4fc0289d3ad21291f8d0849915fb", size = 893895 },
    { url = "https://files.pythonhosted.org/packages/cf/e5/21ff33ecfa2101c1bb0f9b6df750553bd873b7fb532ce2cb276ff40b197f/tiktoken-0.9.0-cp312-cp312-macosx_10_13_x86_64.whl", hash = "sha256:e88f121c1c22b726649ce67c089b90ddda8b9662545a8aeb03cfef15967ddd03", size = 1065073 },
    { url = "https://files.pythonhosted.org/packages/8e/03/a95e7b4863ee9ceec1c55983e4cc9558bcfd8f4f80e19c4f8a99642f697d/tiktoken-0.9.0-cp312-cp312-macosx_11_0_arm64.whl", hash = "sha256:a6600660f2f72369acb13a57fb3e212434ed38b045fd8cc6cdd74947b4b5d210", size = 1008075 },
    { url = "https://files.pythonhosted.org/packages/40/10/1305bb02a561595088235a513ec73e50b32e74364fef4de519da69bc8010/tiktoken-0.9.0-cp312-cp312-manylinux_2_17_aarch64.manylinux2014_aarch64.whl", hash = "sha256:95e811743b5dfa74f4b227927ed86cbc57cad4df859cb3b643be797914e41794", size = 1140754 },
    { url = "https://files.pythonhosted.org/packages/1b/40/da42522018ca496432ffd02793c3a72a739ac04c3794a4914570c9bb2925/tiktoken-0.9.0-cp312-cp312-manylinux_2_17_x86_64.manylinux2014_x86_64.whl", hash = "sha256:99376e1370d59bcf6935c933cb9ba64adc29033b7e73f5f7569f3aad86552b22", size = 1196678 },
    { url = "https://files.pythonhosted.org/packages/5c/41/1e59dddaae270ba20187ceb8aa52c75b24ffc09f547233991d5fd822838b/tiktoken-0.9.0-cp312-cp312-musllinux_1_2_x86_64.whl", hash = "sha256:badb947c32739fb6ddde173e14885fb3de4d32ab9d8c591cbd013c22b4c31dd2", size = 1259283 },
    { url = "https://files.pythonhosted.org/packages/5b/64/b16003419a1d7728d0d8c0d56a4c24325e7b10a21a9dd1fc0f7115c02f0a/tiktoken-0.9.0-cp312-cp312-win_amd64.whl", hash = "sha256:5a62d7a25225bafed786a524c1b9f0910a1128f4232615bf3f8257a73aaa3b16", size = 894897 },
    { url = "https://files.pythonhosted.org/packages/7a/11/09d936d37f49f4f494ffe660af44acd2d99eb2429d60a57c71318af214e0/tiktoken-0.9.0-cp313-cp313-macosx_10_13_x86_64.whl", hash = "sha256:2b0e8e05a26eda1249e824156d537015480af7ae222ccb798e5234ae0285dbdb", size = 1064919 },
    { url = "https://files.pythonhosted.org/packages/80/0e/f38ba35713edb8d4197ae602e80837d574244ced7fb1b6070b31c29816e0/tiktoken-0.9.0-cp313-cp313-macosx_11_0_arm64.whl", hash = "sha256:27d457f096f87685195eea0165a1807fae87b97b2161fe8c9b1df5bd74ca6f63", size = 1007877 },
    { url = "https://files.pythonhosted.org/packages/fe/82/9197f77421e2a01373e27a79dd36efdd99e6b4115746ecc553318ecafbf0/tiktoken-0.9.0-cp313-cp313-manylinux_2_17_aarch64.manylinux2014_aarch64.whl", hash = "sha256:2cf8ded49cddf825390e36dd1ad35cd49589e8161fdcb52aa25f0583e90a3e01", size = 1140095 },
    { url = "https://files.pythonhosted.org/packages/f2/bb/4513da71cac187383541facd0291c4572b03ec23c561de5811781bbd988f/tiktoken-0.9.0-cp313-cp313-manylinux_2_17_x86_64.manylinux2014_x86_64.whl", hash = "sha256:cc156cb314119a8bb9748257a2eaebd5cc0753b6cb491d26694ed42fc7cb3139", size = 1195649 },
    { url = "https://files.pythonhosted.org/packages/fa/5c/74e4c137530dd8504e97e3a41729b1103a4ac29036cbfd3250b11fd29451/tiktoken-0.9.0-cp313-cp313-musllinux_1_2_x86_64.whl", hash = "sha256:cd69372e8c9dd761f0ab873112aba55a0e3e506332dd9f7522ca466e817b1b7a", size = 1258465 },
    { url = "https://files.pythonhosted.org/packages/de/a8/8f499c179ec900783ffe133e9aab10044481679bb9aad78436d239eee716/tiktoken-0.9.0-cp313-cp313-win_amd64.whl", hash = "sha256:5ea0edb6f83dc56d794723286215918c1cde03712cbbafa0348b33448faf5b95", size = 894669 },
]

[[package]]
name = "tqdm"
version = "4.67.1"
source = { registry = "https://pypi.org/simple" }
dependencies = [
    { name = "colorama", marker = "sys_platform == 'win32'" },
]
sdist = { url = "https://files.pythonhosted.org/packages/a8/4b/29b4ef32e036bb34e4ab51796dd745cdba7ed47ad142a9f4a1eb8e0c744d/tqdm-4.67.1.tar.gz", hash = "sha256:f8aef9c52c08c13a65f30ea34f4e5aac3fd1a34959879d7e59e63027286627f2", size = 169737 }
wheels = [
    { url = "https://files.pythonhosted.org/packages/d0/30/dc54f88dd4a2b5dc8a0279bdd7270e735851848b762aeb1c1184ed1f6b14/tqdm-4.67.1-py3-none-any.whl", hash = "sha256:26445eca388f82e72884e0d580d5464cd801a3ea01e63e5601bdff9ba6a48de2", size = 78540 },
]

[[package]]
name = "typing-extensions"
version = "4.13.0"
source = { registry = "https://pypi.org/simple" }
sdist = { url = "https://files.pythonhosted.org/packages/0e/3e/b00a62db91a83fff600de219b6ea9908e6918664899a2d85db222f4fbf19/typing_extensions-4.13.0.tar.gz", hash = "sha256:0a4ac55a5820789d87e297727d229866c9650f6521b64206413c4fbada24d95b", size = 106520 }
wheels = [
    { url = "https://files.pythonhosted.org/packages/e0/86/39b65d676ec5732de17b7e3c476e45bb80ec64eb50737a8dce1a4178aba1/typing_extensions-4.13.0-py3-none-any.whl", hash = "sha256:c8dd92cc0d6425a97c18fbb9d1954e5ff92c1ca881a309c45f06ebc0b79058e5", size = 45683 },
]

[[package]]
name = "typing-inspection"
version = "0.4.0"
source = { registry = "https://pypi.org/simple" }
dependencies = [
    { name = "typing-extensions" },
]
sdist = { url = "https://files.pythonhosted.org/packages/82/5c/e6082df02e215b846b4b8c0b887a64d7d08ffaba30605502639d44c06b82/typing_inspection-0.4.0.tar.gz", hash = "sha256:9765c87de36671694a67904bf2c96e395be9c6439bb6c87b5142569dcdd65122", size = 76222 }
wheels = [
    { url = "https://files.pythonhosted.org/packages/31/08/aa4fdfb71f7de5176385bd9e90852eaf6b5d622735020ad600f2bab54385/typing_inspection-0.4.0-py3-none-any.whl", hash = "sha256:50e72559fcd2a6367a19f7a7e610e6afcb9fac940c650290eed893d61386832f", size = 14125 },
]

[[package]]
name = "uritemplate"
version = "4.1.1"
source = { registry = "https://pypi.org/simple" }
sdist = { url = "https://files.pythonhosted.org/packages/d2/5a/4742fdba39cd02a56226815abfa72fe0aa81c33bed16ed045647d6000eba/uritemplate-4.1.1.tar.gz", hash = "sha256:4346edfc5c3b79f694bccd6d6099a322bbeb628dbf2cd86eea55a456ce5124f0", size = 273898 }
wheels = [
    { url = "https://files.pythonhosted.org/packages/81/c0/7461b49cd25aeece13766f02ee576d1db528f1c37ce69aee300e075b485b/uritemplate-4.1.1-py2.py3-none-any.whl", hash = "sha256:830c08b8d99bdd312ea4ead05994a38e8936266f84b9a7878232db50b044e02e", size = 10356 },
]

[[package]]
name = "urllib3"
version = "2.3.0"
source = { registry = "https://pypi.org/simple" }
sdist = { url = "https://files.pythonhosted.org/packages/aa/63/e53da845320b757bf29ef6a9062f5c669fe997973f966045cb019c3f4b66/urllib3-2.3.0.tar.gz", hash = "sha256:f8c5449b3cf0861679ce7e0503c7b44b5ec981bec0d1d3795a07f1ba96f0204d", size = 307268 }
wheels = [
    { url = "https://files.pythonhosted.org/packages/c8/19/4ec628951a74043532ca2cf5d97b7b14863931476d117c471e8e2b1eb39f/urllib3-2.3.0-py3-none-any.whl", hash = "sha256:1cee9ad369867bfdbbb48b7dd50374c0967a0bb7710050facf0dd6911440e3df", size = 128369 },
]

[[package]]
name = "uvicorn"
version = "0.34.0"
source = { registry = "https://pypi.org/simple" }
dependencies = [
    { name = "click" },
    { name = "h11" },
]
sdist = { url = "https://files.pythonhosted.org/packages/4b/4d/938bd85e5bf2edeec766267a5015ad969730bb91e31b44021dfe8b22df6c/uvicorn-0.34.0.tar.gz", hash = "sha256:404051050cd7e905de2c9a7e61790943440b3416f49cb409f965d9dcd0fa73e9", size = 76568 }
wheels = [
    { url = "https://files.pythonhosted.org/packages/61/14/33a3a1352cfa71812a3a21e8c9bfb83f60b0011f5e36f2b1399d51928209/uvicorn-0.34.0-py3-none-any.whl", hash = "sha256:023dc038422502fa28a09c7a30bf2b6991512da7dcdb8fd35fe57cfc154126f4", size = 62315 },
]

[[package]]
name = "web-eval-agent"
version = "0.1.1"
source = { editable = "." }
dependencies = [
    { name = "browser-use" },
    { name = "flask" },
    { name = "flask-socketio" },
    { name = "google-genai" },
    { name = "google-generativeai" },
    { name = "langchain" },
    { name = "langchain-anthropic" },
    { name = "langchain-google-genai" },
    { name = "mcp" },
    { name = "playwright" },
    { name = "python-dotenv" },
<<<<<<< HEAD
    { name = "requests" },
=======
    { name = "ruff" },
>>>>>>> 357424d3
]

[package.metadata]
requires-dist = [
    { name = "browser-use", specifier = "==0.1.40" },
    { name = "flask", specifier = ">=3.1.0" },
    { name = "flask-socketio", specifier = ">=5.5.1" },
    { name = "google-genai", specifier = ">=1.7.0" },
    { name = "google-generativeai", specifier = ">=0.8.4" },
    { name = "langchain", specifier = ">=0.3.21" },
    { name = "langchain-anthropic", specifier = ">=0.3.3" },
    { name = "langchain-google-genai", specifier = ">=2.0.10" },
    { name = "mcp", specifier = ">=1.6.0" },
    { name = "playwright", specifier = ">=1.41.0" },
    { name = "python-dotenv", specifier = ">=1.1.0" },
<<<<<<< HEAD
    { name = "requests", specifier = ">=2.20.0" },
=======
    { name = "ruff", specifier = ">=0.11.9" },
>>>>>>> 357424d3
]

[[package]]
name = "websockets"
version = "15.0.1"
source = { registry = "https://pypi.org/simple" }
sdist = { url = "https://files.pythonhosted.org/packages/21/e6/26d09fab466b7ca9c7737474c52be4f76a40301b08362eb2dbc19dcc16c1/websockets-15.0.1.tar.gz", hash = "sha256:82544de02076bafba038ce055ee6412d68da13ab47f0c60cab827346de828dee", size = 177016 }
wheels = [
    { url = "https://files.pythonhosted.org/packages/9f/32/18fcd5919c293a398db67443acd33fde142f283853076049824fc58e6f75/websockets-15.0.1-cp311-cp311-macosx_10_9_universal2.whl", hash = "sha256:823c248b690b2fd9303ba00c4f66cd5e2d8c3ba4aa968b2779be9532a4dad431", size = 175423 },
    { url = "https://files.pythonhosted.org/packages/76/70/ba1ad96b07869275ef42e2ce21f07a5b0148936688c2baf7e4a1f60d5058/websockets-15.0.1-cp311-cp311-macosx_10_9_x86_64.whl", hash = "sha256:678999709e68425ae2593acf2e3ebcbcf2e69885a5ee78f9eb80e6e371f1bf57", size = 173082 },
    { url = "https://files.pythonhosted.org/packages/86/f2/10b55821dd40eb696ce4704a87d57774696f9451108cff0d2824c97e0f97/websockets-15.0.1-cp311-cp311-macosx_11_0_arm64.whl", hash = "sha256:d50fd1ee42388dcfb2b3676132c78116490976f1300da28eb629272d5d93e905", size = 173330 },
    { url = "https://files.pythonhosted.org/packages/a5/90/1c37ae8b8a113d3daf1065222b6af61cc44102da95388ac0018fcb7d93d9/websockets-15.0.1-cp311-cp311-manylinux_2_17_aarch64.manylinux2014_aarch64.whl", hash = "sha256:d99e5546bf73dbad5bf3547174cd6cb8ba7273062a23808ffea025ecb1cf8562", size = 182878 },
    { url = "https://files.pythonhosted.org/packages/8e/8d/96e8e288b2a41dffafb78e8904ea7367ee4f891dafc2ab8d87e2124cb3d3/websockets-15.0.1-cp311-cp311-manylinux_2_5_i686.manylinux1_i686.manylinux_2_17_i686.manylinux2014_i686.whl", hash = "sha256:66dd88c918e3287efc22409d426c8f729688d89a0c587c88971a0faa2c2f3792", size = 181883 },
    { url = "https://files.pythonhosted.org/packages/93/1f/5d6dbf551766308f6f50f8baf8e9860be6182911e8106da7a7f73785f4c4/websockets-15.0.1-cp311-cp311-manylinux_2_5_x86_64.manylinux1_x86_64.manylinux_2_17_x86_64.manylinux2014_x86_64.whl", hash = "sha256:8dd8327c795b3e3f219760fa603dcae1dcc148172290a8ab15158cf85a953413", size = 182252 },
    { url = "https://files.pythonhosted.org/packages/d4/78/2d4fed9123e6620cbf1706c0de8a1632e1a28e7774d94346d7de1bba2ca3/websockets-15.0.1-cp311-cp311-musllinux_1_2_aarch64.whl", hash = "sha256:8fdc51055e6ff4adeb88d58a11042ec9a5eae317a0a53d12c062c8a8865909e8", size = 182521 },
    { url = "https://files.pythonhosted.org/packages/e7/3b/66d4c1b444dd1a9823c4a81f50231b921bab54eee2f69e70319b4e21f1ca/websockets-15.0.1-cp311-cp311-musllinux_1_2_i686.whl", hash = "sha256:693f0192126df6c2327cce3baa7c06f2a117575e32ab2308f7f8216c29d9e2e3", size = 181958 },
    { url = "https://files.pythonhosted.org/packages/08/ff/e9eed2ee5fed6f76fdd6032ca5cd38c57ca9661430bb3d5fb2872dc8703c/websockets-15.0.1-cp311-cp311-musllinux_1_2_x86_64.whl", hash = "sha256:54479983bd5fb469c38f2f5c7e3a24f9a4e70594cd68cd1fa6b9340dadaff7cf", size = 181918 },
    { url = "https://files.pythonhosted.org/packages/d8/75/994634a49b7e12532be6a42103597b71098fd25900f7437d6055ed39930a/websockets-15.0.1-cp311-cp311-win32.whl", hash = "sha256:16b6c1b3e57799b9d38427dda63edcbe4926352c47cf88588c0be4ace18dac85", size = 176388 },
    { url = "https://files.pythonhosted.org/packages/98/93/e36c73f78400a65f5e236cd376713c34182e6663f6889cd45a4a04d8f203/websockets-15.0.1-cp311-cp311-win_amd64.whl", hash = "sha256:27ccee0071a0e75d22cb35849b1db43f2ecd3e161041ac1ee9d2352ddf72f065", size = 176828 },
    { url = "https://files.pythonhosted.org/packages/51/6b/4545a0d843594f5d0771e86463606a3988b5a09ca5123136f8a76580dd63/websockets-15.0.1-cp312-cp312-macosx_10_13_universal2.whl", hash = "sha256:3e90baa811a5d73f3ca0bcbf32064d663ed81318ab225ee4f427ad4e26e5aff3", size = 175437 },
    { url = "https://files.pythonhosted.org/packages/f4/71/809a0f5f6a06522af902e0f2ea2757f71ead94610010cf570ab5c98e99ed/websockets-15.0.1-cp312-cp312-macosx_10_13_x86_64.whl", hash = "sha256:592f1a9fe869c778694f0aa806ba0374e97648ab57936f092fd9d87f8bc03665", size = 173096 },
    { url = "https://files.pythonhosted.org/packages/3d/69/1a681dd6f02180916f116894181eab8b2e25b31e484c5d0eae637ec01f7c/websockets-15.0.1-cp312-cp312-macosx_11_0_arm64.whl", hash = "sha256:0701bc3cfcb9164d04a14b149fd74be7347a530ad3bbf15ab2c678a2cd3dd9a2", size = 173332 },
    { url = "https://files.pythonhosted.org/packages/a6/02/0073b3952f5bce97eafbb35757f8d0d54812b6174ed8dd952aa08429bcc3/websockets-15.0.1-cp312-cp312-manylinux_2_17_aarch64.manylinux2014_aarch64.whl", hash = "sha256:e8b56bdcdb4505c8078cb6c7157d9811a85790f2f2b3632c7d1462ab5783d215", size = 183152 },
    { url = "https://files.pythonhosted.org/packages/74/45/c205c8480eafd114b428284840da0b1be9ffd0e4f87338dc95dc6ff961a1/websockets-15.0.1-cp312-cp312-manylinux_2_5_i686.manylinux1_i686.manylinux_2_17_i686.manylinux2014_i686.whl", hash = "sha256:0af68c55afbd5f07986df82831c7bff04846928ea8d1fd7f30052638788bc9b5", size = 182096 },
    { url = "https://files.pythonhosted.org/packages/14/8f/aa61f528fba38578ec553c145857a181384c72b98156f858ca5c8e82d9d3/websockets-15.0.1-cp312-cp312-manylinux_2_5_x86_64.manylinux1_x86_64.manylinux_2_17_x86_64.manylinux2014_x86_64.whl", hash = "sha256:64dee438fed052b52e4f98f76c5790513235efaa1ef7f3f2192c392cd7c91b65", size = 182523 },
    { url = "https://files.pythonhosted.org/packages/ec/6d/0267396610add5bc0d0d3e77f546d4cd287200804fe02323797de77dbce9/websockets-15.0.1-cp312-cp312-musllinux_1_2_aarch64.whl", hash = "sha256:d5f6b181bb38171a8ad1d6aa58a67a6aa9d4b38d0f8c5f496b9e42561dfc62fe", size = 182790 },
    { url = "https://files.pythonhosted.org/packages/02/05/c68c5adbf679cf610ae2f74a9b871ae84564462955d991178f95a1ddb7dd/websockets-15.0.1-cp312-cp312-musllinux_1_2_i686.whl", hash = "sha256:5d54b09eba2bada6011aea5375542a157637b91029687eb4fdb2dab11059c1b4", size = 182165 },
    { url = "https://files.pythonhosted.org/packages/29/93/bb672df7b2f5faac89761cb5fa34f5cec45a4026c383a4b5761c6cea5c16/websockets-15.0.1-cp312-cp312-musllinux_1_2_x86_64.whl", hash = "sha256:3be571a8b5afed347da347bfcf27ba12b069d9d7f42cb8c7028b5e98bbb12597", size = 182160 },
    { url = "https://files.pythonhosted.org/packages/ff/83/de1f7709376dc3ca9b7eeb4b9a07b4526b14876b6d372a4dc62312bebee0/websockets-15.0.1-cp312-cp312-win32.whl", hash = "sha256:c338ffa0520bdb12fbc527265235639fb76e7bc7faafbb93f6ba80d9c06578a9", size = 176395 },
    { url = "https://files.pythonhosted.org/packages/7d/71/abf2ebc3bbfa40f391ce1428c7168fb20582d0ff57019b69ea20fa698043/websockets-15.0.1-cp312-cp312-win_amd64.whl", hash = "sha256:fcd5cf9e305d7b8338754470cf69cf81f420459dbae8a3b40cee57417f4614a7", size = 176841 },
    { url = "https://files.pythonhosted.org/packages/cb/9f/51f0cf64471a9d2b4d0fc6c534f323b664e7095640c34562f5182e5a7195/websockets-15.0.1-cp313-cp313-macosx_10_13_universal2.whl", hash = "sha256:ee443ef070bb3b6ed74514f5efaa37a252af57c90eb33b956d35c8e9c10a1931", size = 175440 },
    { url = "https://files.pythonhosted.org/packages/8a/05/aa116ec9943c718905997412c5989f7ed671bc0188ee2ba89520e8765d7b/websockets-15.0.1-cp313-cp313-macosx_10_13_x86_64.whl", hash = "sha256:5a939de6b7b4e18ca683218320fc67ea886038265fd1ed30173f5ce3f8e85675", size = 173098 },
    { url = "https://files.pythonhosted.org/packages/ff/0b/33cef55ff24f2d92924923c99926dcce78e7bd922d649467f0eda8368923/websockets-15.0.1-cp313-cp313-macosx_11_0_arm64.whl", hash = "sha256:746ee8dba912cd6fc889a8147168991d50ed70447bf18bcda7039f7d2e3d9151", size = 173329 },
    { url = "https://files.pythonhosted.org/packages/31/1d/063b25dcc01faa8fada1469bdf769de3768b7044eac9d41f734fd7b6ad6d/websockets-15.0.1-cp313-cp313-manylinux_2_17_aarch64.manylinux2014_aarch64.whl", hash = "sha256:595b6c3969023ecf9041b2936ac3827e4623bfa3ccf007575f04c5a6aa318c22", size = 183111 },
    { url = "https://files.pythonhosted.org/packages/93/53/9a87ee494a51bf63e4ec9241c1ccc4f7c2f45fff85d5bde2ff74fcb68b9e/websockets-15.0.1-cp313-cp313-manylinux_2_5_i686.manylinux1_i686.manylinux_2_17_i686.manylinux2014_i686.whl", hash = "sha256:3c714d2fc58b5ca3e285461a4cc0c9a66bd0e24c5da9911e30158286c9b5be7f", size = 182054 },
    { url = "https://files.pythonhosted.org/packages/ff/b2/83a6ddf56cdcbad4e3d841fcc55d6ba7d19aeb89c50f24dd7e859ec0805f/websockets-15.0.1-cp313-cp313-manylinux_2_5_x86_64.manylinux1_x86_64.manylinux_2_17_x86_64.manylinux2014_x86_64.whl", hash = "sha256:0f3c1e2ab208db911594ae5b4f79addeb3501604a165019dd221c0bdcabe4db8", size = 182496 },
    { url = "https://files.pythonhosted.org/packages/98/41/e7038944ed0abf34c45aa4635ba28136f06052e08fc2168520bb8b25149f/websockets-15.0.1-cp313-cp313-musllinux_1_2_aarch64.whl", hash = "sha256:229cf1d3ca6c1804400b0a9790dc66528e08a6a1feec0d5040e8b9eb14422375", size = 182829 },
    { url = "https://files.pythonhosted.org/packages/e0/17/de15b6158680c7623c6ef0db361da965ab25d813ae54fcfeae2e5b9ef910/websockets-15.0.1-cp313-cp313-musllinux_1_2_i686.whl", hash = "sha256:756c56e867a90fb00177d530dca4b097dd753cde348448a1012ed6c5131f8b7d", size = 182217 },
    { url = "https://files.pythonhosted.org/packages/33/2b/1f168cb6041853eef0362fb9554c3824367c5560cbdaad89ac40f8c2edfc/websockets-15.0.1-cp313-cp313-musllinux_1_2_x86_64.whl", hash = "sha256:558d023b3df0bffe50a04e710bc87742de35060580a293c2a984299ed83bc4e4", size = 182195 },
    { url = "https://files.pythonhosted.org/packages/86/eb/20b6cdf273913d0ad05a6a14aed4b9a85591c18a987a3d47f20fa13dcc47/websockets-15.0.1-cp313-cp313-win32.whl", hash = "sha256:ba9e56e8ceeeedb2e080147ba85ffcd5cd0711b89576b83784d8605a7df455fa", size = 176393 },
    { url = "https://files.pythonhosted.org/packages/1b/6c/c65773d6cab416a64d191d6ee8a8b1c68a09970ea6909d16965d26bfed1e/websockets-15.0.1-cp313-cp313-win_amd64.whl", hash = "sha256:e09473f095a819042ecb2ab9465aee615bd9c2028e4ef7d933600a8401c79561", size = 176837 },
    { url = "https://files.pythonhosted.org/packages/fa/a8/5b41e0da817d64113292ab1f8247140aac61cbf6cfd085d6a0fa77f4984f/websockets-15.0.1-py3-none-any.whl", hash = "sha256:f7a866fbc1e97b5c617ee4116daaa09b722101d4a3c170c787450ba409f9736f", size = 169743 },
]

[[package]]
name = "werkzeug"
version = "3.1.3"
source = { registry = "https://pypi.org/simple" }
dependencies = [
    { name = "markupsafe" },
]
sdist = { url = "https://files.pythonhosted.org/packages/9f/69/83029f1f6300c5fb2471d621ab06f6ec6b3324685a2ce0f9777fd4a8b71e/werkzeug-3.1.3.tar.gz", hash = "sha256:60723ce945c19328679790e3282cc758aa4a6040e4bb330f53d30fa546d44746", size = 806925 }
wheels = [
    { url = "https://files.pythonhosted.org/packages/52/24/ab44c871b0f07f491e5d2ad12c9bd7358e527510618cb1b803a88e986db1/werkzeug-3.1.3-py3-none-any.whl", hash = "sha256:54b78bf3716d19a65be4fceccc0d1d7b89e608834989dfae50ea87564639213e", size = 224498 },
]

[[package]]
name = "wsproto"
version = "1.2.0"
source = { registry = "https://pypi.org/simple" }
dependencies = [
    { name = "h11" },
]
sdist = { url = "https://files.pythonhosted.org/packages/c9/4a/44d3c295350d776427904d73c189e10aeae66d7f555bb2feee16d1e4ba5a/wsproto-1.2.0.tar.gz", hash = "sha256:ad565f26ecb92588a3e43bc3d96164de84cd9902482b130d0ddbaa9664a85065", size = 53425 }
wheels = [
    { url = "https://files.pythonhosted.org/packages/78/58/e860788190eba3bcce367f74d29c4675466ce8dddfba85f7827588416f01/wsproto-1.2.0-py3-none-any.whl", hash = "sha256:b9acddd652b585d75b20477888c56642fdade28bdfd3579aa24a4d2c037dd736", size = 24226 },
]

[[package]]
name = "zstandard"
version = "0.23.0"
source = { registry = "https://pypi.org/simple" }
dependencies = [
    { name = "cffi", marker = "platform_python_implementation == 'PyPy'" },
]
sdist = { url = "https://files.pythonhosted.org/packages/ed/f6/2ac0287b442160a89d726b17a9184a4c615bb5237db763791a7fd16d9df1/zstandard-0.23.0.tar.gz", hash = "sha256:b2d8c62d08e7255f68f7a740bae85b3c9b8e5466baa9cbf7f57f1cde0ac6bc09", size = 681701 }
wheels = [
    { url = "https://files.pythonhosted.org/packages/9e/40/f67e7d2c25a0e2dc1744dd781110b0b60306657f8696cafb7ad7579469bd/zstandard-0.23.0-cp311-cp311-macosx_10_9_x86_64.whl", hash = "sha256:34895a41273ad33347b2fc70e1bff4240556de3c46c6ea430a7ed91f9042aa4e", size = 788699 },
    { url = "https://files.pythonhosted.org/packages/e8/46/66d5b55f4d737dd6ab75851b224abf0afe5774976fe511a54d2eb9063a41/zstandard-0.23.0-cp311-cp311-macosx_11_0_arm64.whl", hash = "sha256:77ea385f7dd5b5676d7fd943292ffa18fbf5c72ba98f7d09fc1fb9e819b34c23", size = 633681 },
    { url = "https://files.pythonhosted.org/packages/63/b6/677e65c095d8e12b66b8f862b069bcf1f1d781b9c9c6f12eb55000d57583/zstandard-0.23.0-cp311-cp311-manylinux_2_17_aarch64.manylinux2014_aarch64.whl", hash = "sha256:983b6efd649723474f29ed42e1467f90a35a74793437d0bc64a5bf482bedfa0a", size = 4944328 },
    { url = "https://files.pythonhosted.org/packages/59/cc/e76acb4c42afa05a9d20827116d1f9287e9c32b7ad58cc3af0721ce2b481/zstandard-0.23.0-cp311-cp311-manylinux_2_17_ppc64le.manylinux2014_ppc64le.whl", hash = "sha256:80a539906390591dd39ebb8d773771dc4db82ace6372c4d41e2d293f8e32b8db", size = 5311955 },
    { url = "https://files.pythonhosted.org/packages/78/e4/644b8075f18fc7f632130c32e8f36f6dc1b93065bf2dd87f03223b187f26/zstandard-0.23.0-cp311-cp311-manylinux_2_17_s390x.manylinux2014_s390x.whl", hash = "sha256:445e4cb5048b04e90ce96a79b4b63140e3f4ab5f662321975679b5f6360b90e2", size = 5344944 },
    { url = "https://files.pythonhosted.org/packages/76/3f/dbafccf19cfeca25bbabf6f2dd81796b7218f768ec400f043edc767015a6/zstandard-0.23.0-cp311-cp311-manylinux_2_17_x86_64.manylinux2014_x86_64.whl", hash = "sha256:fd30d9c67d13d891f2360b2a120186729c111238ac63b43dbd37a5a40670b8ca", size = 5442927 },
    { url = "https://files.pythonhosted.org/packages/0c/c3/d24a01a19b6733b9f218e94d1a87c477d523237e07f94899e1c10f6fd06c/zstandard-0.23.0-cp311-cp311-manylinux_2_5_i686.manylinux1_i686.manylinux_2_17_i686.manylinux2014_i686.whl", hash = "sha256:d20fd853fbb5807c8e84c136c278827b6167ded66c72ec6f9a14b863d809211c", size = 4864910 },
    { url = "https://files.pythonhosted.org/packages/1c/a9/cf8f78ead4597264f7618d0875be01f9bc23c9d1d11afb6d225b867cb423/zstandard-0.23.0-cp311-cp311-musllinux_1_1_aarch64.whl", hash = "sha256:ed1708dbf4d2e3a1c5c69110ba2b4eb6678262028afd6c6fbcc5a8dac9cda68e", size = 4935544 },
    { url = "https://files.pythonhosted.org/packages/2c/96/8af1e3731b67965fb995a940c04a2c20997a7b3b14826b9d1301cf160879/zstandard-0.23.0-cp311-cp311-musllinux_1_1_x86_64.whl", hash = "sha256:be9b5b8659dff1f913039c2feee1aca499cfbc19e98fa12bc85e037c17ec6ca5", size = 5467094 },
    { url = "https://files.pythonhosted.org/packages/ff/57/43ea9df642c636cb79f88a13ab07d92d88d3bfe3e550b55a25a07a26d878/zstandard-0.23.0-cp311-cp311-musllinux_1_2_aarch64.whl", hash = "sha256:65308f4b4890aa12d9b6ad9f2844b7ee42c7f7a4fd3390425b242ffc57498f48", size = 4860440 },
    { url = "https://files.pythonhosted.org/packages/46/37/edb78f33c7f44f806525f27baa300341918fd4c4af9472fbc2c3094be2e8/zstandard-0.23.0-cp311-cp311-musllinux_1_2_i686.whl", hash = "sha256:98da17ce9cbf3bfe4617e836d561e433f871129e3a7ac16d6ef4c680f13a839c", size = 4700091 },
    { url = "https://files.pythonhosted.org/packages/c1/f1/454ac3962671a754f3cb49242472df5c2cced4eb959ae203a377b45b1a3c/zstandard-0.23.0-cp311-cp311-musllinux_1_2_ppc64le.whl", hash = "sha256:8ed7d27cb56b3e058d3cf684d7200703bcae623e1dcc06ed1e18ecda39fee003", size = 5208682 },
    { url = "https://files.pythonhosted.org/packages/85/b2/1734b0fff1634390b1b887202d557d2dd542de84a4c155c258cf75da4773/zstandard-0.23.0-cp311-cp311-musllinux_1_2_s390x.whl", hash = "sha256:b69bb4f51daf461b15e7b3db033160937d3ff88303a7bc808c67bbc1eaf98c78", size = 5669707 },
    { url = "https://files.pythonhosted.org/packages/52/5a/87d6971f0997c4b9b09c495bf92189fb63de86a83cadc4977dc19735f652/zstandard-0.23.0-cp311-cp311-musllinux_1_2_x86_64.whl", hash = "sha256:034b88913ecc1b097f528e42b539453fa82c3557e414b3de9d5632c80439a473", size = 5201792 },
    { url = "https://files.pythonhosted.org/packages/79/02/6f6a42cc84459d399bd1a4e1adfc78d4dfe45e56d05b072008d10040e13b/zstandard-0.23.0-cp311-cp311-win32.whl", hash = "sha256:f2d4380bf5f62daabd7b751ea2339c1a21d1c9463f1feb7fc2bdcea2c29c3160", size = 430586 },
    { url = "https://files.pythonhosted.org/packages/be/a2/4272175d47c623ff78196f3c10e9dc7045c1b9caf3735bf041e65271eca4/zstandard-0.23.0-cp311-cp311-win_amd64.whl", hash = "sha256:62136da96a973bd2557f06ddd4e8e807f9e13cbb0bfb9cc06cfe6d98ea90dfe0", size = 495420 },
    { url = "https://files.pythonhosted.org/packages/7b/83/f23338c963bd9de687d47bf32efe9fd30164e722ba27fb59df33e6b1719b/zstandard-0.23.0-cp312-cp312-macosx_10_9_x86_64.whl", hash = "sha256:b4567955a6bc1b20e9c31612e615af6b53733491aeaa19a6b3b37f3b65477094", size = 788713 },
    { url = "https://files.pythonhosted.org/packages/5b/b3/1a028f6750fd9227ee0b937a278a434ab7f7fdc3066c3173f64366fe2466/zstandard-0.23.0-cp312-cp312-macosx_11_0_arm64.whl", hash = "sha256:1e172f57cd78c20f13a3415cc8dfe24bf388614324d25539146594c16d78fcc8", size = 633459 },
    { url = "https://files.pythonhosted.org/packages/26/af/36d89aae0c1f95a0a98e50711bc5d92c144939efc1f81a2fcd3e78d7f4c1/zstandard-0.23.0-cp312-cp312-manylinux_2_17_aarch64.manylinux2014_aarch64.whl", hash = "sha256:b0e166f698c5a3e914947388c162be2583e0c638a4703fc6a543e23a88dea3c1", size = 4945707 },
    { url = "https://files.pythonhosted.org/packages/cd/2e/2051f5c772f4dfc0aae3741d5fc72c3dcfe3aaeb461cc231668a4db1ce14/zstandard-0.23.0-cp312-cp312-manylinux_2_17_ppc64le.manylinux2014_ppc64le.whl", hash = "sha256:12a289832e520c6bd4dcaad68e944b86da3bad0d339ef7989fb7e88f92e96072", size = 5306545 },
    { url = "https://files.pythonhosted.org/packages/0a/9e/a11c97b087f89cab030fa71206963090d2fecd8eb83e67bb8f3ffb84c024/zstandard-0.23.0-cp312-cp312-manylinux_2_17_s390x.manylinux2014_s390x.whl", hash = "sha256:d50d31bfedd53a928fed6707b15a8dbeef011bb6366297cc435accc888b27c20", size = 5337533 },
    { url = "https://files.pythonhosted.org/packages/fc/79/edeb217c57fe1bf16d890aa91a1c2c96b28c07b46afed54a5dcf310c3f6f/zstandard-0.23.0-cp312-cp312-manylinux_2_17_x86_64.manylinux2014_x86_64.whl", hash = "sha256:72c68dda124a1a138340fb62fa21b9bf4848437d9ca60bd35db36f2d3345f373", size = 5436510 },
    { url = "https://files.pythonhosted.org/packages/81/4f/c21383d97cb7a422ddf1ae824b53ce4b51063d0eeb2afa757eb40804a8ef/zstandard-0.23.0-cp312-cp312-manylinux_2_5_i686.manylinux1_i686.manylinux_2_17_i686.manylinux2014_i686.whl", hash = "sha256:53dd9d5e3d29f95acd5de6802e909ada8d8d8cfa37a3ac64836f3bc4bc5512db", size = 4859973 },
    { url = "https://files.pythonhosted.org/packages/ab/15/08d22e87753304405ccac8be2493a495f529edd81d39a0870621462276ef/zstandard-0.23.0-cp312-cp312-musllinux_1_1_aarch64.whl", hash = "sha256:6a41c120c3dbc0d81a8e8adc73312d668cd34acd7725f036992b1b72d22c1772", size = 4936968 },
    { url = "https://files.pythonhosted.org/packages/eb/fa/f3670a597949fe7dcf38119a39f7da49a8a84a6f0b1a2e46b2f71a0ab83f/zstandard-0.23.0-cp312-cp312-musllinux_1_1_x86_64.whl", hash = "sha256:40b33d93c6eddf02d2c19f5773196068d875c41ca25730e8288e9b672897c105", size = 5467179 },
    { url = "https://files.pythonhosted.org/packages/4e/a9/dad2ab22020211e380adc477a1dbf9f109b1f8d94c614944843e20dc2a99/zstandard-0.23.0-cp312-cp312-musllinux_1_2_aarch64.whl", hash = "sha256:9206649ec587e6b02bd124fb7799b86cddec350f6f6c14bc82a2b70183e708ba", size = 4848577 },
    { url = "https://files.pythonhosted.org/packages/08/03/dd28b4484b0770f1e23478413e01bee476ae8227bbc81561f9c329e12564/zstandard-0.23.0-cp312-cp312-musllinux_1_2_i686.whl", hash = "sha256:76e79bc28a65f467e0409098fa2c4376931fd3207fbeb6b956c7c476d53746dd", size = 4693899 },
    { url = "https://files.pythonhosted.org/packages/2b/64/3da7497eb635d025841e958bcd66a86117ae320c3b14b0ae86e9e8627518/zstandard-0.23.0-cp312-cp312-musllinux_1_2_ppc64le.whl", hash = "sha256:66b689c107857eceabf2cf3d3fc699c3c0fe8ccd18df2219d978c0283e4c508a", size = 5199964 },
    { url = "https://files.pythonhosted.org/packages/43/a4/d82decbab158a0e8a6ebb7fc98bc4d903266bce85b6e9aaedea1d288338c/zstandard-0.23.0-cp312-cp312-musllinux_1_2_s390x.whl", hash = "sha256:9c236e635582742fee16603042553d276cca506e824fa2e6489db04039521e90", size = 5655398 },
    { url = "https://files.pythonhosted.org/packages/f2/61/ac78a1263bc83a5cf29e7458b77a568eda5a8f81980691bbc6eb6a0d45cc/zstandard-0.23.0-cp312-cp312-musllinux_1_2_x86_64.whl", hash = "sha256:a8fffdbd9d1408006baaf02f1068d7dd1f016c6bcb7538682622c556e7b68e35", size = 5191313 },
    { url = "https://files.pythonhosted.org/packages/e7/54/967c478314e16af5baf849b6ee9d6ea724ae5b100eb506011f045d3d4e16/zstandard-0.23.0-cp312-cp312-win32.whl", hash = "sha256:dc1d33abb8a0d754ea4763bad944fd965d3d95b5baef6b121c0c9013eaf1907d", size = 430877 },
    { url = "https://files.pythonhosted.org/packages/75/37/872d74bd7739639c4553bf94c84af7d54d8211b626b352bc57f0fd8d1e3f/zstandard-0.23.0-cp312-cp312-win_amd64.whl", hash = "sha256:64585e1dba664dc67c7cdabd56c1e5685233fbb1fc1966cfba2a340ec0dfff7b", size = 495595 },
    { url = "https://files.pythonhosted.org/packages/80/f1/8386f3f7c10261fe85fbc2c012fdb3d4db793b921c9abcc995d8da1b7a80/zstandard-0.23.0-cp313-cp313-macosx_10_13_x86_64.whl", hash = "sha256:576856e8594e6649aee06ddbfc738fec6a834f7c85bf7cadd1c53d4a58186ef9", size = 788975 },
    { url = "https://files.pythonhosted.org/packages/16/e8/cbf01077550b3e5dc86089035ff8f6fbbb312bc0983757c2d1117ebba242/zstandard-0.23.0-cp313-cp313-macosx_11_0_arm64.whl", hash = "sha256:38302b78a850ff82656beaddeb0bb989a0322a8bbb1bf1ab10c17506681d772a", size = 633448 },
    { url = "https://files.pythonhosted.org/packages/06/27/4a1b4c267c29a464a161aeb2589aff212b4db653a1d96bffe3598f3f0d22/zstandard-0.23.0-cp313-cp313-manylinux_2_17_aarch64.manylinux2014_aarch64.whl", hash = "sha256:d2240ddc86b74966c34554c49d00eaafa8200a18d3a5b6ffbf7da63b11d74ee2", size = 4945269 },
    { url = "https://files.pythonhosted.org/packages/7c/64/d99261cc57afd9ae65b707e38045ed8269fbdae73544fd2e4a4d50d0ed83/zstandard-0.23.0-cp313-cp313-manylinux_2_17_ppc64le.manylinux2014_ppc64le.whl", hash = "sha256:2ef230a8fd217a2015bc91b74f6b3b7d6522ba48be29ad4ea0ca3a3775bf7dd5", size = 5306228 },
    { url = "https://files.pythonhosted.org/packages/7a/cf/27b74c6f22541f0263016a0fd6369b1b7818941de639215c84e4e94b2a1c/zstandard-0.23.0-cp313-cp313-manylinux_2_17_s390x.manylinux2014_s390x.whl", hash = "sha256:774d45b1fac1461f48698a9d4b5fa19a69d47ece02fa469825b442263f04021f", size = 5336891 },
    { url = "https://files.pythonhosted.org/packages/fa/18/89ac62eac46b69948bf35fcd90d37103f38722968e2981f752d69081ec4d/zstandard-0.23.0-cp313-cp313-manylinux_2_17_x86_64.manylinux2014_x86_64.whl", hash = "sha256:6f77fa49079891a4aab203d0b1744acc85577ed16d767b52fc089d83faf8d8ed", size = 5436310 },
    { url = "https://files.pythonhosted.org/packages/a8/a8/5ca5328ee568a873f5118d5b5f70d1f36c6387716efe2e369010289a5738/zstandard-0.23.0-cp313-cp313-manylinux_2_5_i686.manylinux1_i686.manylinux_2_17_i686.manylinux2014_i686.whl", hash = "sha256:ac184f87ff521f4840e6ea0b10c0ec90c6b1dcd0bad2f1e4a9a1b4fa177982ea", size = 4859912 },
    { url = "https://files.pythonhosted.org/packages/ea/ca/3781059c95fd0868658b1cf0440edd832b942f84ae60685d0cfdb808bca1/zstandard-0.23.0-cp313-cp313-musllinux_1_1_aarch64.whl", hash = "sha256:c363b53e257246a954ebc7c488304b5592b9c53fbe74d03bc1c64dda153fb847", size = 4936946 },
    { url = "https://files.pythonhosted.org/packages/ce/11/41a58986f809532742c2b832c53b74ba0e0a5dae7e8ab4642bf5876f35de/zstandard-0.23.0-cp313-cp313-musllinux_1_1_x86_64.whl", hash = "sha256:e7792606d606c8df5277c32ccb58f29b9b8603bf83b48639b7aedf6df4fe8171", size = 5466994 },
    { url = "https://files.pythonhosted.org/packages/83/e3/97d84fe95edd38d7053af05159465d298c8b20cebe9ccb3d26783faa9094/zstandard-0.23.0-cp313-cp313-musllinux_1_2_aarch64.whl", hash = "sha256:a0817825b900fcd43ac5d05b8b3079937073d2b1ff9cf89427590718b70dd840", size = 4848681 },
    { url = "https://files.pythonhosted.org/packages/6e/99/cb1e63e931de15c88af26085e3f2d9af9ce53ccafac73b6e48418fd5a6e6/zstandard-0.23.0-cp313-cp313-musllinux_1_2_i686.whl", hash = "sha256:9da6bc32faac9a293ddfdcb9108d4b20416219461e4ec64dfea8383cac186690", size = 4694239 },
    { url = "https://files.pythonhosted.org/packages/ab/50/b1e703016eebbc6501fc92f34db7b1c68e54e567ef39e6e59cf5fb6f2ec0/zstandard-0.23.0-cp313-cp313-musllinux_1_2_ppc64le.whl", hash = "sha256:fd7699e8fd9969f455ef2926221e0233f81a2542921471382e77a9e2f2b57f4b", size = 5200149 },
    { url = "https://files.pythonhosted.org/packages/aa/e0/932388630aaba70197c78bdb10cce2c91fae01a7e553b76ce85471aec690/zstandard-0.23.0-cp313-cp313-musllinux_1_2_s390x.whl", hash = "sha256:d477ed829077cd945b01fc3115edd132c47e6540ddcd96ca169facff28173057", size = 5655392 },
    { url = "https://files.pythonhosted.org/packages/02/90/2633473864f67a15526324b007a9f96c96f56d5f32ef2a56cc12f9548723/zstandard-0.23.0-cp313-cp313-musllinux_1_2_x86_64.whl", hash = "sha256:fa6ce8b52c5987b3e34d5674b0ab529a4602b632ebab0a93b07bfb4dfc8f8a33", size = 5191299 },
    { url = "https://files.pythonhosted.org/packages/b0/4c/315ca5c32da7e2dc3455f3b2caee5c8c2246074a61aac6ec3378a97b7136/zstandard-0.23.0-cp313-cp313-win32.whl", hash = "sha256:a9b07268d0c3ca5c170a385a0ab9fb7fdd9f5fd866be004c4ea39e44edce47dd", size = 430862 },
    { url = "https://files.pythonhosted.org/packages/a2/bf/c6aaba098e2d04781e8f4f7c0ba3c7aa73d00e4c436bcc0cf059a66691d1/zstandard-0.23.0-cp313-cp313-win_amd64.whl", hash = "sha256:f3513916e8c645d0610815c257cbfd3242adfd5c4cfa78be514e5a3ebb42a41b", size = 495578 },
]<|MERGE_RESOLUTION|>--- conflicted
+++ resolved
@@ -1611,11 +1611,8 @@
     { name = "mcp" },
     { name = "playwright" },
     { name = "python-dotenv" },
-<<<<<<< HEAD
     { name = "requests" },
-=======
     { name = "ruff" },
->>>>>>> 357424d3
 ]
 
 [package.metadata]
@@ -1631,11 +1628,8 @@
     { name = "mcp", specifier = ">=1.6.0" },
     { name = "playwright", specifier = ">=1.41.0" },
     { name = "python-dotenv", specifier = ">=1.1.0" },
-<<<<<<< HEAD
     { name = "requests", specifier = ">=2.20.0" },
-=======
     { name = "ruff", specifier = ">=0.11.9" },
->>>>>>> 357424d3
 ]
 
 [[package]]
